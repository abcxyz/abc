// Copyright 2023 The Authors (see AUTHORS file)
//
// Licensed under the Apache License, Version 2.0 (the "License");
// you may not use this file except in compliance with the License.
// You may obtain a copy of the License at
//
//      http://www.apache.org/licenses/LICENSE-2.0
//
// Unless required by applicable law or agreed to in writing, software
// distributed under the License is distributed on an "AS IS" BASIS,
// WITHOUT WARRANTIES OR CONDITIONS OF ANY KIND, either express or implied.
// See the License for the specific language governing permissions and
// limitations under the License.

import Typography from '@mui/material/Typography';
import Grid from '@mui/material/Grid';

const logo = require('./img/bets-platform-logo.png');

const App = () => {
<<<<<<< HEAD
=======
  const [message, setMessage] = useState('Waiting response...');
  useEffect(() => {
    fetch('[backend_url]', {
      method: 'GET',
    })
      .then(response => response.json())
      .then(data => {
        setMessage(data.message);
      })
      .catch(err => {
        console.log(err);
      });
  }, []);

>>>>>>> 90e065b0
  return (
    <Grid
      container
      spacing={0}
      direction="column"
      alignItems="center"
      textAlign="center"
      justifyContent="center"
      sx={{minHeight: '100vh'}}
    >
      <Grid item xs={3}>
        <img src={logo} alt="bets-platform" height={200} />
        <Typography variant="h4" textAlign="center">
          Hello World
        </Typography>
      </Grid>
    </Grid>
  );
};

export default App;<|MERGE_RESOLUTION|>--- conflicted
+++ resolved
@@ -11,15 +11,13 @@
 // WITHOUT WARRANTIES OR CONDITIONS OF ANY KIND, either express or implied.
 // See the License for the specific language governing permissions and
 // limitations under the License.
-
+import {useState, useEffect} from 'react';
 import Typography from '@mui/material/Typography';
 import Grid from '@mui/material/Grid';
 
 const logo = require('./img/bets-platform-logo.png');
 
 const App = () => {
-<<<<<<< HEAD
-=======
   const [message, setMessage] = useState('Waiting response...');
   useEffect(() => {
     fetch('[backend_url]', {
@@ -34,7 +32,6 @@
       });
   }, []);
 
->>>>>>> 90e065b0
   return (
     <Grid
       container
@@ -48,7 +45,7 @@
       <Grid item xs={3}>
         <img src={logo} alt="bets-platform" height={200} />
         <Typography variant="h4" textAlign="center">
-          Hello World
+          {message}
         </Typography>
       </Grid>
     </Grid>
