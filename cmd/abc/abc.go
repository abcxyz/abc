--- conflicted
+++ resolved
@@ -28,10 +28,7 @@
 
 	"golang.org/x/sys/unix"
 
-<<<<<<< HEAD
 	"github.com/abcxyz/abc-updater/pkg/metrics"
-=======
->>>>>>> 0b696392
 	"github.com/abcxyz/abc-updater/pkg/updater"
 	"github.com/abcxyz/abc/internal/version"
 	"github.com/abcxyz/abc/internal/wrapper"
@@ -146,8 +143,7 @@
 	if version.Version != "source" {
 		// Timeout updater after 1 second.
 		updaterCtx, updaterDone := context.WithTimeout(ctx, time.Second)
-<<<<<<< HEAD
-		report := updater.CheckAppVersionAsync(updaterCtx, &updater.CheckVersionParams{
+		results := updater.CheckAppVersionAsync(updaterCtx, &updater.CheckVersionParams{
 			AppID:   version.Name,
 			Version: version.Version,
 		})
@@ -155,7 +151,7 @@
 			logger := logging.FromContext(ctx)
 			if msg, err := report(); err != nil {
 				logger.DebugContext(ctx, "failed to grab update definitions", "err", err.Error())
-			} else {
+			} else if msg != "" {
 				logger.InfoContext(ctx, fmt.Sprintf("\n%s\n", msg))
 			}
 			updaterDone()
@@ -165,6 +161,10 @@
 }
 
 func realMain(ctx context.Context) error {
+	if err := checkSupportedOS(); err != nil {
+		return err
+	}
+
 	start := time.Now()
 	if err := checkSupportedOS(); err != nil {
 		return err
@@ -176,24 +176,8 @@
 	mClient, err := metrics.New(ctx, version.Name, version.Version)
 	if err != nil {
 		fmt.Printf("metric client creation failed: %v\n", err)
-=======
-		defer updaterDone()
-		results := updater.CheckAppVersionAsync(updaterCtx, &updater.CheckVersionParams{
-			AppID:   version.Name,
-			Version: version.Version,
-		})
-
-		defer func() {
-			message, err := results()
-			if err != nil {
-				logger := logging.FromContext(ctx)
-				logger.InfoContext(ctx, "failed to check for new versions", "error", err)
-				return
-			}
-			fmt.Fprintf(os.Stderr, "\n%s\n", message)
-		}()
->>>>>>> 0b696392
-	}
+	}
+
 	ctx = metrics.WithClient(ctx, mClient)
 	defer func() {
 		if r := recover(); r != nil {
