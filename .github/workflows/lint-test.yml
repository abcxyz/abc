# Copyright 2023 Google LLC
#
# Licensed under the Apache License, Version 2.0 (the "License");
# you may not use this file except in compliance with the License.
# You may obtain a copy of the License at
#
#      http://www.apache.org/licenses/LICENSE-2.0
#
# Unless required by applicable law or agreed to in writing, software
# distributed under the License is distributed on an "AS IS" BASIS,
# WITHOUT WARRANTIES OR CONDITIONS OF ANY KIND, either express or implied.
# See the License for the specific language governing permissions and
# limitations under the License.

name: 'Lint and test'

on:
  push:
    branches:
      - 'main'
  pull_request:
    branches:
      - 'main'
  workflow_dispatch:
  workflow_call:

concurrency:
  group: '${{ github.workflow }}-${{ github.head_ref || github.ref }}'
  cancel-in-progress: true

jobs:
  go_lint:
    uses: 'abcxyz/pkg/.github/workflows/go-lint.yml@main' # ratchet:exclude
    with:
      go_version: '1.20'

  go_test:
    uses: 'abcxyz/pkg/.github/workflows/go-test.yml@main' # ratchet:exclude
<<<<<<< HEAD
    strategy:
      matrix:
        os: ['ubuntu-latest', 'macos-latest'] # TODO: add 'windows-latest' once it's known to work (issue #70)
=======
>>>>>>> 021982dd
    with:
      go_version: '1.20'
      os: '${{ matrix.os }}'

  yaml_lint:
    uses: 'abcxyz/pkg/.github/workflows/yaml-lint.yml@main' # ratchet:exclude<|MERGE_RESOLUTION|>--- conflicted
+++ resolved
@@ -36,12 +36,9 @@
 
   go_test:
     uses: 'abcxyz/pkg/.github/workflows/go-test.yml@main' # ratchet:exclude
-<<<<<<< HEAD
     strategy:
       matrix:
         os: ['ubuntu-latest', 'macos-latest'] # TODO: add 'windows-latest' once it's known to work (issue #70)
-=======
->>>>>>> 021982dd
     with:
       go_version: '1.20'
       os: '${{ matrix.os }}'
