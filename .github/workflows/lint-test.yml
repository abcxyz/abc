name: 'Lint and test'

on:
  push:
    branches:
      - 'main'
  pull_request:
    branches:
      - 'main'
  workflow_dispatch:
  workflow_call:

concurrency:
  group: '${{ github.workflow }}-${{ github.head_ref || github.ref }}'
  cancel-in-progress: true

jobs:
  go_lint:
    uses: 'abcxyz/pkg/.github/workflows/go-lint.yml@main'  # ratchet:exclude
    with:
      go_version: '1.20'

  go_test:
    uses: 'abcxyz/pkg/.github/workflows/go-test.yml@main'  # ratchet:exclude
    with:
      go_version: '1.20'

  yaml_lint:
<<<<<<< HEAD
    uses: 'abcxyz/pkg/.github/workflows/yaml-lint.yml@main'
=======
    uses: 'abcxyz/pkg/.github/workflows/yaml-lint.yml@main'  # ratchet:exclude
>>>>>>> a5789a41
<|MERGE_RESOLUTION|>--- conflicted
+++ resolved
@@ -26,8 +26,4 @@
       go_version: '1.20'
 
   yaml_lint:
-<<<<<<< HEAD
-    uses: 'abcxyz/pkg/.github/workflows/yaml-lint.yml@main'
-=======
-    uses: 'abcxyz/pkg/.github/workflows/yaml-lint.yml@main'  # ratchet:exclude
->>>>>>> a5789a41
+    uses: 'abcxyz/pkg/.github/workflows/yaml-lint.yml@main'  # ratchet:exclude