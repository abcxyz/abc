// Copyright 2023 The Authors (see AUTHORS file)
//
// Licensed under the Apache License, Version 2.0 (the "License");
// you may not use this file except in compliance with the License.
// You may obtain a copy of the License at
//
//      http://www.apache.org/licenses/LICENSE-2.0
//
// Unless required by applicable law or agreed to in writing, software
// distributed under the License is distributed on an "AS IS" BASIS,
// WITHOUT WARRANTIES OR CONDITIONS OF ANY KIND, either express or implied.
// See the License for the specific language governing permissions and
// limitations under the License.

package decode

import (
	"context"
	"errors"
	"fmt"
	"io"
	"reflect"

	"golang.org/x/exp/slices"
	"gopkg.in/yaml.v3"

	"github.com/abcxyz/abc/internal/version"
	"github.com/abcxyz/abc/templates/model"
	goldentestv1alpha1 "github.com/abcxyz/abc/templates/model/goldentest/v1alpha1"
	goldentestv1beta3 "github.com/abcxyz/abc/templates/model/goldentest/v1beta3"
	"github.com/abcxyz/abc/templates/model/header"
	manifestv1alpha1 "github.com/abcxyz/abc/templates/model/manifest/v1alpha1"
	specv1alpha1 "github.com/abcxyz/abc/templates/model/spec/v1alpha1"
	specv1beta1 "github.com/abcxyz/abc/templates/model/spec/v1beta1"
	specv1beta2 "github.com/abcxyz/abc/templates/model/spec/v1beta2"
	specv1beta3 "github.com/abcxyz/abc/templates/model/spec/v1beta3"
	specv1beta4 "github.com/abcxyz/abc/templates/model/spec/v1beta4"
)

var (
	KindTemplate   = "Template"   // the value of the "kind" field in a spec.yaml file
	KindGoldenTest = "GoldenTest" // ... a test.yaml file
	KindManifest   = "Manifest"   // ... a manifest.yaml file
)

type apiVersionDef struct {
	apiVersion string

	// Set this to true for api_versions that are still under construction and
	// should not be supported in official release builds. We don't want real
	// users using unreleased api_versions which are still under construction
	// and may receive breaking changes.
	unreleased bool

	// Map keys are the "kind" values found in the YAML files.
	kinds map[string]model.ValidatorUpgrader
}

// This list is in chronological order of API release (oldest to newest). To
// remove support for an api_version, delete from the head of the list. To add a
// new api_version, append to the end of the list. See
// templates/model/README.md for detailed instructions on creating a new
// api_version.

// Typically, you'll only be changing one of the model types
// (spec/manifest/goldentest) when introducing a new api_version. In that case
// just copy-paste the old model types from the previous api_version.
var apiVersions = []apiVersionDef{
	{
		apiVersion: "cli.abcxyz.dev/v1alpha1",
		kinds: map[string]model.ValidatorUpgrader{
			KindTemplate:   &specv1alpha1.Spec{},
			KindGoldenTest: &goldentestv1alpha1.Test{},
			KindManifest:   &manifestv1alpha1.Manifest{},
		},
	},
	{
		apiVersion: "cli.abcxyz.dev/v1beta1",
		kinds: map[string]model.ValidatorUpgrader{
			KindTemplate:   &specv1beta1.Spec{},
			KindGoldenTest: &goldentestv1alpha1.Test{},
			KindManifest:   &manifestv1alpha1.Manifest{},
		},
	},
	{
		apiVersion: "cli.abcxyz.dev/v1beta2",
		kinds: map[string]model.ValidatorUpgrader{
			KindTemplate:   &specv1beta2.Spec{},
			KindGoldenTest: &goldentestv1alpha1.Test{},
			KindManifest:   &manifestv1alpha1.Manifest{},
		},
	},
	{
		apiVersion: "cli.abcxyz.dev/v1beta3",
		kinds: map[string]model.ValidatorUpgrader{
			KindTemplate:   &specv1beta3.Spec{},
			KindGoldenTest: &goldentestv1beta3.Test{},
			KindManifest:   &manifestv1alpha1.Manifest{},
		},
	},
	{
<<<<<<< HEAD
		apiVersion: "cli.abcxyz.dev/v1beta5",
=======
		apiVersion: "cli.abcxyz.dev/v1beta4",
>>>>>>> fba34cb2
		unreleased: true,
		kinds: map[string]model.ValidatorUpgrader{
			KindTemplate:   &specv1beta4.Spec{},
			KindGoldenTest: &goldentestv1beta3.Test{},
			KindManifest:   &manifestv1alpha1.Manifest{},
		},
	},
}

// Decode parses the given YAML contents of r into a struct and returns it. The
// given filename is used only for error messages. The type of struct to return
// is determined by the "kind" field in the YAML. If the given requireKind is
// non-empty, then we'll also validate that the "kind" of the YAML file matches
// requireKind, and return error if not. This also calls Validate() on
// the returned struct and returns error if invalid.
func Decode(r io.Reader, filename, requireKind string) (model.ValidatorUpgrader, string, error) {
	buf, err := io.ReadAll(r)
	if err != nil {
		return nil, "", fmt.Errorf("error reading file %s: %w", filename, err)
	}

	cf := &header.Fields{}
	if err := yaml.Unmarshal(buf, cf); err != nil {
		return nil, "", fmt.Errorf("error parsing file %s: %w", filename, err)
	}

	var apiVersion string
	if cf.NewStyleAPIVersion.Val != "" && cf.OldStyleAPIVersion.Val != "" {
		return nil, "", cf.OldStyleAPIVersion.Pos.Errorf("must not set both apiVersion and api_version, please use api_version only")
	}
	if cf.NewStyleAPIVersion.Val == "" && cf.OldStyleAPIVersion.Val == "" {
		return nil, "", fmt.Errorf(`file %s must set the field "api_version"`, filename)
	}
	if cf.NewStyleAPIVersion.Val != "" {
		apiVersion = cf.NewStyleAPIVersion.Val
	}
	if cf.OldStyleAPIVersion.Val != "" {
		apiVersion = cf.OldStyleAPIVersion.Val
	}

	if cf.Kind.Val == "" {
		return nil, "", fmt.Errorf(`file %s must set the field "kind"`, filename)
	}
	if requireKind != "" && cf.Kind.Val != requireKind {
		return nil, "", fmt.Errorf("file %s has kind %q, but %q is required", filename, cf.Kind.Val, requireKind)
	}

	vu, err := decodeFromVersionKind(filename, apiVersion, cf.Kind.Val, buf)
	if err == nil {
		return vu, apiVersion, nil
	}

	// Parsing or validation failed. We'll try to detect a common user error
	// that might have caused this problem and print a helpful message. The user
	// might be trying to use a new feature, but the api_version declared in
	// their YAML file doesn't support that new feature. To detect this, we'll
	// speculatively try to parse the YAML file with a newer api_version and see
	// if that version would have been valid. If so, we inform the user that
	// they should change the api_version field in their YAML file.
	attemptAPIVersion := apiVersions[len(apiVersions)-1].apiVersion
	if attemptAPIVersion == apiVersion {
		return nil, "", err // api_version upgrade isn't possible, they're already on the latest.
	}
	if _, attemptErr := decodeFromVersionKind(filename, attemptAPIVersion, cf.Kind.Val, buf); attemptErr == nil {
		return nil, "", fmt.Errorf("file %s sets api_version %q but does not parse and validate successfully under that version. However, it will be valid if you change the api_version to %q. The error was: %w",
			filename, apiVersion, attemptAPIVersion, err)
	}

	return nil, "", err
}

// DecodeValidateUpgrade parses the given YAML contents of r into a struct,
// then repeatedly calls Upgrade() and Validate() on it until it's the newest version, then
// returns it. requireKind has the same meaning as in Decode().
func DecodeValidateUpgrade(ctx context.Context, r io.Reader, filename, requireKind string) (model.ValidatorUpgrader, error) {
	vu, apiVersion, err := Decode(r, filename, requireKind)
	if err != nil {
		return nil, err
	}

	for {
		upgraded, err := vu.Upgrade(ctx)
		if err != nil {
			if errors.Is(err, model.ErrLatestVersion) {
				return vu, nil
			}
			return nil, fmt.Errorf("internal error: YAML model couldn't be upgraded from api_version %s: %w", apiVersion, err)
		}
		vu = upgraded
		if err := vu.Validate(); err != nil {
			// If there's a validation error after an upgrade after a successful
			// validation, that means there's a broken Upgrade() function that
			// created an invalid struct. This isn't the user's fault, there's a
			// bug in Upgrade().
			return nil, fmt.Errorf("internal error: validation failed after automatic schema upgrade from %s in %s: %w", apiVersion, filename, err)
		}
	}
}

// decodeFromVersionKind returns an instance of the YAML struct for the given API version and kind.
// It also validates the resulting struct.
func decodeFromVersionKind(filename, apiVersion, kind string, buf []byte) (model.ValidatorUpgrader, error) {
	idx := slices.IndexFunc(apiVersions, func(v apiVersionDef) bool {
		return v.apiVersion == apiVersion
	})
	if idx == -1 {
		return nil, fmt.Errorf("file %s has unknown api_version %q; you might need to upgrade your abc CLI. See https://github.com/abcxyz/abc/#installation", filename, apiVersion)
	}

	versionDef := apiVersions[idx]
	if versionDef.unreleased && version.IsReleaseBuild() {
		return nil, fmt.Errorf("api_version %q is not supported in this version of abc; you might need to upgrade. See https://github.com/abcxyz/abc/#installation", apiVersion)
	}

	archetype, ok := versionDef.kinds[kind]
	if !ok {
		return nil, fmt.Errorf("file %s has kind %q that is not known in API version %q; you might need to use a more recent API version or fix the kind field", filename, kind, apiVersion)
	}

	// Make a copy; we don't want to modify the global archetype struct that's
	// stored in apiVersions.
	vu, ok := reflect.New(reflect.TypeOf(archetype).Elem()).Interface().(model.ValidatorUpgrader)
	if !ok {
		return nil, fmt.Errorf("internal error: type-assertion to ValidatorUpgrader failed")
	}

	if err := yaml.Unmarshal(buf, vu); err != nil {
		return nil, fmt.Errorf("error parsing YAML file %s: %w", filename, err)
	}

	if err := vu.Validate(); err != nil {
		return nil, fmt.Errorf("validation failed in %s: %w", filename, err)
	}

	return vu, nil
}

// LatestSupportedAPIVersion is the most up-to-date API version. It's
// in the format "cli.abcxyz.dev/v1beta4".
//
// isReleaseBuild is the value of version.IsReleaseBuild(), but for testing
// purposes we make it an argument rather than hardcoding.
func LatestSupportedAPIVersion(isReleaseBuild bool) string {
	// Release builds (like "I am the official release of version 1.2.3") will
	// read and write only officially released, finalized api_versions. Other
	// builds (e.g. CI builds, local dev builds, devs running "go test" on
	// workstations) are more permissive and will read and write the most recent
	// unreleased work-in-progress api_version.
	if !isReleaseBuild {
		return apiVersions[len(apiVersions)-1].apiVersion
	}
	for i := len(apiVersions) - 1; i > 0; i-- {
		if !apiVersions[i].unreleased {
			return apiVersions[i].apiVersion
		}
	}
	// Justification for why it's OK to panic here: if this passes unit tests,
	// it will never fail on a user's machine.
	panic("internal error: there are no apiVersions that are marked as released")
}<|MERGE_RESOLUTION|>--- conflicted
+++ resolved
@@ -99,11 +99,16 @@
 		},
 	},
 	{
-<<<<<<< HEAD
+		apiVersion: "cli.abcxyz.dev/v1beta4",
+		unreleased: true,
+		kinds: map[string]model.ValidatorUpgrader{
+			KindTemplate:   &specv1beta4.Spec{},
+			KindGoldenTest: &goldentestv1beta3.Test{},
+			KindManifest:   &manifestv1alpha1.Manifest{},
+		},
+	},
+	{
 		apiVersion: "cli.abcxyz.dev/v1beta5",
-=======
-		apiVersion: "cli.abcxyz.dev/v1beta4",
->>>>>>> fba34cb2
 		unreleased: true,
 		kinds: map[string]model.ValidatorUpgrader{
 			KindTemplate:   &specv1beta4.Spec{},
