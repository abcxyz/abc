// Copyright 2023 The Authors (see AUTHORS file)
//
// Licensed under the Apache License, Version 2.0 (the "License");
// you may not use this file except in compliance with the License.
// You may obtain a copy of the License at
//
//      http://www.apache.org/licenses/LICENSE-2.0
//
// Unless required by applicable law or agreed to in writing, software
// distributed under the License is distributed on an "AS IS" BASIS,
// WITHOUT WARRANTIES OR CONDITIONS OF ANY KIND, either express or implied.
// See the License for the specific language governing permissions and
// limitations under the License.

// Package model contains the structs for unmarshaled YAML files.
//
//nolint:wrapcheck // We don't want to excessively wrap errors, like "yaml error: yaml error: ..."
package model

// Notes for maintainers explaining the confusing stuff in this file:
//
// Q1. Why do we need to override UnmarshalYAML()?
//    A. We want to save the location within the YAML file of each object, so
//       that we can return helpful error messages that point to the problem.
//    A. We want to reject unrecognized fields. Due to a known issue in yaml.v3
//       (https://github.com/go-yaml/yaml/issues/460), this feature doesn't
//       work in some situations. So we have to implement it ourselves.
//    A. In the case of the Step struct, we want to do polymorphic decoding
//       based on the value of the "action" field.
//
// Q2. Why is validation done as a separate pass instead of in UnmarshalYAML()?
// A. Because there's a very specific edge case that we need to avoid.
//    UnmarshalYAML() is only called for YAML objects that have at least one
//    field that's specified in the input YAML. This can happen if an object
//    relies on default values or has no parameters. But we still want to
//    validate every object. So we need to run validation separately from
//    unmarshaling.

import (
	"errors"
	"fmt"
	"io"
	"reflect"
	"strings"

	"golang.org/x/exp/slices"
	"gopkg.in/yaml.v3"
)

// DecodeSpec unmarshals the YAML Spec from r. This function exists so we can
// validate the Spec model before providing it to the caller; we don't want the
// caller to forget, and thereby introduce bugs.
//
// If the Spec parses successfully but then fails validation, the spec will be
// returned along with the validation error.
func DecodeSpec(r io.Reader) (*Spec, error) {
	dec := newDecoder(r)
	var spec Spec
	if err := dec.Decode(&spec); err != nil {
		return nil, fmt.Errorf("error parsing YAML spec file: %w", err)
	}
	return &spec, spec.Validate()
}

// newDecoder returns a yaml Decoder with the desired options.
func newDecoder(r io.Reader) *yaml.Decoder {
	dec := yaml.NewDecoder(r)
	dec.KnownFields(true) // Fail if any unexpected fields are seen. Often doesn't work: https://github.com/go-yaml/yaml/issues/460
	return dec
}

// Spec represents a parsed spec.yaml file describing a template.
type Spec struct {
	// Pos is the YAML file location where this object started.
	Pos ConfigPos `yaml:"-"`

	APIVersion String `yaml:"apiVersion"`
	Kind       String `yaml:"kind"`

	Desc   String   `yaml:"desc"`
	Inputs []*Input `yaml:"inputs"`
	Steps  []*Step  `yaml:"steps"`
}

// UnmarshalYAML implements yaml.Unmarshaler.
func (s *Spec) UnmarshalYAML(n *yaml.Node) error {
	if err := unmarshalPlain(n, s, &s.Pos); err != nil {
		return err
	}
	return nil
}

// Validate implements Validator.
func (s *Spec) Validate() error {
	return errors.Join(
		oneOf(&s.Pos, s.APIVersion, []string{"cli.abcxyz.dev/v1alpha1"}, "apiVersion"),
		oneOf(&s.Pos, s.Kind, []string{"Template"}, "kind"),
		notZeroModel(&s.Pos, s.Desc, "desc"),
		nonEmptySlice(&s.Pos, s.Steps, "steps"),
		validateEach(s.Inputs),
		validateEach(s.Steps),
	)
}

// unmarshalPlain unmarshals the yaml node n into the struct pointer outPtr, as
// if it did not have an UnmarshalYAML method. This lets you still use the
// default unmarshaling logic to populate the fields of your struct, while
// adding custom logic before and after.
//
// outPtr must be a pointer to a struct which will be modified by this function.
//
// pos will be modified by this function to contain the position of this yaml
// node within the input file.
//
// The `yaml:"..."` tags of the outPtr struct are used to determine the set of
// valid fields. Unexpected fields in the yaml are treated as an error. To allow
// extra yaml fields that don't correspond to a field of outPtr, provide their
// names in extraYAMLFields. This allows some fields to be handled specially.
func unmarshalPlain(n *yaml.Node, outPtr any, outPos *ConfigPos, extraYAMLFields ...string) error {
	fields := reflect.VisibleFields(reflect.TypeOf(outPtr).Elem())

	// Calculate the set of allowed/known field names in the YAML.
	yamlFieldNames := make([]string, 0, len(fields)+len(extraYAMLFields))
	for _, field := range fields {
		commaJoined := field.Tag.Get("yaml")
		key, _, _ := strings.Cut(commaJoined, ",")
		if key == "" || key == "-" {
			continue
		}
		yamlFieldNames = append(yamlFieldNames, key)
	}

	yamlFieldNames = append(yamlFieldNames, extraYAMLFields...)
	if err := extraFields(n, yamlFieldNames); err != nil {
		// Reject unexpected fields.
		return err
	}

	// Warning: here be dragons.
	//
	// To avoid calling the UnmarshalYAML field of outPtr, which would cause
	// infinite recursion, we'll unmarshal into a new struct. This new struct is
	// not the same type as outPtr, it is a dynamically-created type with the
	// same set of fields, but with no methods, and therefore no UnmarshalYAML
	// method.
	typeWithoutMethods := reflect.StructOf(fields)
	shadow := reflect.New(typeWithoutMethods)

	if err := n.Decode(shadow.Interface()); err != nil {
		return err
	}
	// Copy the field values from the dynamically-created-type-without-methods
	// to the actual output struct.
	reflect.ValueOf(outPtr).Elem().Set(shadow.Elem())

	*outPos = *yamlPos(n)
	return nil
}

// Input represents one of the parsed "input" fields from the spec.yaml file.
type Input struct {
	// Pos is the YAML file location where this object started.
	Pos ConfigPos `yaml:"-"`

	Name    String       `yaml:"name"`
	Desc    String       `yaml:"desc"`
	Default *String      `yaml:"default,omitempty"`
	Rules   []*InputRule `yaml:"rules"`
}

// UnmarshalYAML implements yaml.Unmarshaler.
func (i *Input) UnmarshalYAML(n *yaml.Node) error {
	if err := unmarshalPlain(n, i, &i.Pos); err != nil {
		return err
	}
	return nil
}

// Validate implements Validator.
func (i *Input) Validate() error {
	var reservedNameErr error
	if strings.HasPrefix(i.Name.Val, "_") {
		reservedNameErr = i.Name.Pos.Errorf("input names beginning with _ are reserved")
	}

	return errors.Join(
		notZeroModel(&i.Pos, i.Name, "name"),
		notZeroModel(&i.Pos, i.Desc, "desc"),
		reservedNameErr,
		validateEach(i.Rules),
	)
}

// InputRule represents a validation rule attached to an input.
type InputRule struct {
	Pos ConfigPos `yaml:"-"`

	Rule    String `yaml:"rule"`
	Message String `yaml:"message"` // optional
}

// UnmarshalYAML implements yaml.Unmarshaler.
func (i *InputRule) UnmarshalYAML(n *yaml.Node) error {
	if err := unmarshalPlain(n, i, &i.Pos); err != nil {
		return err
	}
	return nil
}

// Validate implements Validator.
func (i *InputRule) Validate() error {
	return notZeroModel(&i.Pos, i.Rule, "rule")
}

// Step represents one of the work steps involved in rendering a template.
type Step struct {
	// Pos is the YAML file location where this object started.
	Pos ConfigPos `yaml:"-"`

	Desc   String `yaml:"desc"`
	Action String `yaml:"action"`

	// Each action type has a field below. Only one of these will be set.
	Append          *Append          `yaml:"-"`
	ForEach         *ForEach         `yaml:"-"`
	GoTemplate      *GoTemplate      `yaml:"-"`
	Include         *Include         `yaml:"-"`
	Print           *Print           `yaml:"-"`
	RegexNameLookup *RegexNameLookup `yaml:"-"`
	RegexReplace    *RegexReplace    `yaml:"-"`
	StringReplace   *StringReplace   `yaml:"-"`
}

// UnmarshalYAML implements yaml.Unmarshaler.
func (s *Step) UnmarshalYAML(n *yaml.Node) error {
	if err := unmarshalPlain(n, s, &s.Pos, "params"); err != nil {
		return nil
	}

	// The rest of this function just unmarshals the "params" field into the correct struct type depending
	// on the value of "action".
	var unmarshalInto any
	switch s.Action.Val {
	case "append":
		s.Append = new(Append)
		unmarshalInto = s.Append
		s.Append.Pos = s.Pos
	case "for_each":
		s.ForEach = new(ForEach)
		unmarshalInto = s.ForEach
		s.ForEach.Pos = s.Pos
	case "go_template":
		s.GoTemplate = new(GoTemplate)
		unmarshalInto = s.GoTemplate
		s.GoTemplate.Pos = s.Pos
	case "include":
		s.Include = new(Include)
		unmarshalInto = s.Include
		s.Include.Pos = s.Pos
	case "print":
		s.Print = new(Print)
		unmarshalInto = s.Print
		s.Print.Pos = s.Pos // Set an approximate position in case yaml unmarshaling fails later
	case "regex_name_lookup":
		s.RegexNameLookup = new(RegexNameLookup)
		unmarshalInto = s.RegexNameLookup
		s.RegexNameLookup.Pos = s.Pos
	case "regex_replace":
		s.RegexReplace = new(RegexReplace)
		unmarshalInto = s.RegexReplace
		s.RegexReplace.Pos = s.Pos
	case "string_replace":
		s.StringReplace = new(StringReplace)
		unmarshalInto = s.StringReplace
		s.StringReplace.Pos = s.Pos
	case "":
		return s.Pos.Errorf(`missing "action" field in this step`)
	default:
		return s.Pos.Errorf("unknown action type %q", s.Action.Val)
	}

	params := struct {
		Params yaml.Node `yaml:"params"`
	}{}
	if err := n.Decode(&params); err != nil {
		return err
	}
	if err := params.Params.Decode(unmarshalInto); err != nil {
		return err
	}
	return nil
}

// Validate implements Validator.
func (s *Step) Validate() error {
	// The "action" field is implicitly validated by UnmarshalYAML, so not included here.
	return errors.Join(
		notZeroModel(&s.Pos, s.Desc, "desc"),
		validateUnlessNil(s.Append),
		validateUnlessNil(s.ForEach),
		validateUnlessNil(s.GoTemplate),
		validateUnlessNil(s.Include),
		validateUnlessNil(s.Print),
		validateUnlessNil(s.RegexNameLookup),
		validateUnlessNil(s.RegexReplace),
		validateUnlessNil(s.StringReplace),
	)
}

// Print is an action that prints a message to standard output.
type Print struct {
	// Pos is the YAML file location where this object started.
	Pos ConfigPos `yaml:"-"`

	Message String `yaml:"message"`
}

// UnmarshalYAML implements yaml.Unmarshaler.
func (p *Print) UnmarshalYAML(n *yaml.Node) error {
	if err := unmarshalPlain(n, p, &p.Pos); err != nil {
		return err
	}
	return nil
}

// Validate implements Validator.
func (p *Print) Validate() error {
	return errors.Join(
		notZeroModel(&p.Pos, p.Message, "message"),
	)
}

// Include is an action that places files into the output directory.
type Include struct {
	// Pos is the YAML file location where this object started.
	Pos ConfigPos `yaml:"-"`

	Paths []*IncludePath `yaml:"paths"`
}

// UnmarshalYAML implements yaml.Unmarshaler.
func (i *Include) UnmarshalYAML(n *yaml.Node) error {
<<<<<<< HEAD
	knownYAMLFields := []string{"paths"}
	if err := extraFields(n, knownYAMLFields); err != nil {
		return err
	}
	type shadowType Include
	shadow := &shadowType{} // see "Q2" in file comment above

	if err := n.Decode(shadow); err != nil {
=======
	if err := unmarshalPlain(n, i, &i.Pos); err != nil {
>>>>>>> 71117a0f
		return err
	}
	return nil
}

// Validate implements Validator.
func (i *Include) Validate() error {
	return errors.Join(
		validateEach(i.Paths),
		nonEmptySlice(i.Pos, i.Paths, "paths"),
	)
}

// IncludePath represents an object for controlling the behavior of included files.
type IncludePath struct {
	Pos *ConfigPos `yaml:"-"`

	AddPrefix   String   `yaml:"add_prefix"`
	As          []String `yaml:"as"`
	From        String   `yaml:"from"`
	OnConflict  String   `yaml:"on_conflict"`
	Paths       []String `yaml:"paths"`
	Skip        []String `yaml:"skip"`
	StripPrefix String   `yaml:"strip_prefix"`
}

// UnmarshalYAML implements yaml.Unmarshaler.
func (i *IncludePath) UnmarshalYAML(n *yaml.Node) error {
	knownYAMLFields := []string{"add_prefix", "as", "from", "on_conflict", "paths", "skip", "strip_prefix"}
	if err := extraFields(n, knownYAMLFields); err != nil {
		return err
	}
	type shadowType IncludePath
	shadow := &shadowType{} // see "Q2" in file comment above

	if err := n.Decode(shadow); err != nil {
		return err
	}
	*i = IncludePath(*shadow)
	i.Pos = yamlPos(n)

	return nil
}

// Validate implements Validator.
func (i *IncludePath) Validate() error {
	var exclusivityErr error
	if len(i.As) != 0 {
		if i.StripPrefix.Val != "" || i.AddPrefix.Val != "" {
			exclusivityErr = i.As[0].Pos.Errorf(`"as" may not be used with "strip_prefix" or "add_prefix"`)
		} else if len(i.Paths) != len(i.As) {
			exclusivityErr = i.As[0].Pos.Errorf(`when using "as", the size of "as" (%d) must be the same as the size of "paths" (%d)`,
				len(i.As), len(i.Paths))
		}
	}

	var fromErr error
	validFrom := []string{"destination"}
	if i.From.Val != "" && !slices.Contains(validFrom, i.From.Val) {
		fromErr = i.From.Pos.Errorf(`"from" must be one of %v`, validFrom)
	}

	return errors.Join(
		nonEmptySlice(&i.Pos, i.Paths, "paths"),
		exclusivityErr,
		fromErr,
	)
}

// RegexReplace is an action that replaces a regex match (or a subgroup of it) with a
// template expression.
type RegexReplace struct {
	// Pos is the YAML file location where this object started.
	Pos ConfigPos `yaml:"-"`

	Paths        []String             `yaml:"paths"`
	Replacements []*RegexReplaceEntry `yaml:"replacements"`
}

// UnmarshalYAML implements yaml.Unmarshaler.
func (r *RegexReplace) UnmarshalYAML(n *yaml.Node) error {
	if err := unmarshalPlain(n, r, &r.Pos); err != nil {
		return err
	}
	return nil
}

// Validate implements Validator.
func (r *RegexReplace) Validate() error {
	return errors.Join(
		nonEmptySlice(&r.Pos, r.Paths, "paths"),
		nonEmptySlice(&r.Pos, r.Replacements, "replacements"),
		validateEach(r.Replacements),
	)
}

// RegexReplaceEntry is one of potentially many regex replacements to be applied.
type RegexReplaceEntry struct {
	Pos               ConfigPos `yaml:"-"`
	Regex             String    `yaml:"regex"`
	SubgroupToReplace String    `yaml:"subgroup_to_replace"`
	With              String    `yaml:"with"`
}

// Validate implements Validator.
func (r *RegexReplaceEntry) Validate() error {
	// Some validation happens later during execution:
	//  - Compiling the regular expression
	//  - Compiling the "with" template
	//  - Validating that the subgroup number is actually a valid subgroup in the regex

	var subgroupErr error
	if r.SubgroupToReplace.Val != "" {
		subgroupErr = isValidRegexGroupName(r.SubgroupToReplace, "subgroup")
	}

	return errors.Join(
		notZeroModel(&r.Pos, r.Regex, "regex"),
		notZeroModel(&r.Pos, r.With, "with"),
		subgroupErr,
	)
}

func (r *RegexReplaceEntry) UnmarshalYAML(n *yaml.Node) error {
	if err := unmarshalPlain(n, r, &r.Pos); err != nil {
		return err
	}
	return nil
}

// RegexNameLookup is an action that replaces named regex capturing groups with
// the template variable of the same name.
type RegexNameLookup struct {
	// Pos is the YAML file location where this object started.
	Pos ConfigPos `yaml:"-"`

	Paths        []String                `yaml:"paths"`
	Replacements []*RegexNameLookupEntry `yaml:"replacements"`
}

// UnmarshalYAML implements yaml.Unmarshaler.
func (r *RegexNameLookup) UnmarshalYAML(n *yaml.Node) error {
	if err := unmarshalPlain(n, r, &r.Pos); err != nil {
		return err
	}
	return nil
}

// Validate implements Validator.
func (r *RegexNameLookup) Validate() error {
	return errors.Join(
		nonEmptySlice(&r.Pos, r.Paths, "paths"),
		nonEmptySlice(&r.Pos, r.Replacements, "replacements"),
		validateEach(r.Replacements),
	)
}

// RegexNameLookupEntry is one of potentially many regex replacements to be applied.
type RegexNameLookupEntry struct {
	Pos   ConfigPos `yaml:"-"`
	Regex String    `yaml:"regex"`
}

// Validate implements Validator.
func (r *RegexNameLookupEntry) Validate() error {
	return errors.Join(
		notZeroModel(&r.Pos, r.Regex, "regex"),
	)
}

func (r *RegexNameLookupEntry) UnmarshalYAML(n *yaml.Node) error {
	if err := unmarshalPlain(n, r, &r.Pos); err != nil {
		return err
	}
	return nil
}

// StringReplace is an action that replaces a string with a template expression.
type StringReplace struct {
	// Pos is the YAML file location where this object started.
	Pos ConfigPos `yaml:"-"`

	Paths        []String             `yaml:"paths"`
	Replacements []*StringReplacement `yaml:"replacements"`
}

// UnmarshalYAML implements yaml.Unmarshaler.
func (s *StringReplace) UnmarshalYAML(n *yaml.Node) error {
	if err := unmarshalPlain(n, s, &s.Pos); err != nil {
		return err
	}
	return nil
}

// Validate implements Validator.
func (s *StringReplace) Validate() error {
	// Some validation doesn't happen here, it happens later during execution:
	//  - Compiling the regular expression
	//  - Compiling the "with" template
	//  - Validating that the subgroup number is actually a valid subgroup in
	//    the regex
	return errors.Join(
		nonEmptySlice(&s.Pos, s.Paths, "paths"),
		nonEmptySlice(&s.Pos, s.Replacements, "replacements"),
		validateEach(s.Replacements),
	)
}

type StringReplacement struct {
	Pos ConfigPos `yaml:"-"`

	ToReplace String `yaml:"to_replace"`
	With      String `yaml:"with"`
}

func (s *StringReplacement) Validate() error {
	return errors.Join(
		notZeroModel(&s.Pos, s.ToReplace, "to_replace"),
		notZeroModel(&s.Pos, s.With, "with"),
	)
}

func (s *StringReplacement) UnmarshalYAML(n *yaml.Node) error {
	if err := unmarshalPlain(n, s, &s.Pos); err != nil {
		return err
	}
	return nil
}

// Append is an action that appends some output to the end of the file.
type Append struct {
	// Pos is the YAML file location where this object started.
	Pos ConfigPos `yaml:"-"`

	Paths             []String `yaml:"paths"`
	With              String   `yaml:"with"`
	SkipEnsureNewline Bool     `yaml:"skip_ensure_newline"`
}

// UnmarshalYAML implements yaml.Unmarshaler.
func (a *Append) UnmarshalYAML(n *yaml.Node) error {
	if err := unmarshalPlain(n, a, &a.Pos); err != nil {
		return err
	}
	return nil
}

// Validate implements Validator.
func (a *Append) Validate() error {
	return errors.Join(
		nonEmptySlice(&a.Pos, a.Paths, "paths"),
		notZeroModel(&a.Pos, a.With, "with"),
	)
}

// GoTemplate is an action that executes one more files as a Go template,
// replacing each one with its template output.
type GoTemplate struct {
	// Pos is the YAML file location where this object started.
	Pos ConfigPos `yaml:"-"`

	Paths []String `yaml:"paths"`
}

// UnmarshalYAML implements yaml.Unmarshaler.
func (g *GoTemplate) UnmarshalYAML(n *yaml.Node) error {
	if err := unmarshalPlain(n, g, &g.Pos); err != nil {
		return err
	}
	return nil
}

// Validate implements Validator.
func (g *GoTemplate) Validate() error {
	// Checking that the input paths are valid will happen later.
	return errors.Join(nonEmptySlice(&g.Pos, g.Paths, "paths"))
}

type ForEach struct {
	// Pos is the YAML file location where this object started.
	Pos ConfigPos `yaml:"-"`

	Iterator *ForEachIterator `yaml:"iterator"`
	Steps    []*Step          `yaml:"steps"`
}

// UnmarshalYAML implements yaml.Unmarshaler.
func (f *ForEach) UnmarshalYAML(n *yaml.Node) error {
	if err := unmarshalPlain(n, f, &f.Pos); err != nil {
		return err
	}
	return nil
}

func (f *ForEach) Validate() error {
	return errors.Join(
		notZero(&f.Pos, f.Iterator, "iterator"),
		nonEmptySlice(&f.Pos, f.Steps, "steps"),
		validateUnlessNil(f.Iterator),
		validateEach(f.Steps),
	)
}

type ForEachIterator struct {
	// Pos is the YAML file location where this object started.
	Pos ConfigPos `yaml:"-"`

	// The name by which the range value is accessed.
	Key String `yaml:"key"`

	// Exactly one of the following fields must be set.

	// Values is a list to range over, e.g. ["dev", "prod"]
	Values []String `yaml:"values"`
	// ValuesFrom is a CEL expression returning a list of strings to range over.
	ValuesFrom *String `yaml:"values_from"`
}

// UnmarshalYAML implements yaml.Unmarshaler.
func (f *ForEachIterator) UnmarshalYAML(n *yaml.Node) error {
	if err := unmarshalPlain(n, f, &f.Pos); err != nil {
		return err
	}
	return nil
}

func (f *ForEachIterator) Validate() error {
	var exclusivityErr error
	if (len(f.Values) > 0 && f.ValuesFrom != nil) || (len(f.Values) == 0 && f.ValuesFrom == nil) {
		exclusivityErr = errors.New(`exactly one of the fields "values" or "values_from" must be set`)
	}

	return errors.Join(
		notZeroModel(&f.Pos, f.Key, "key"),
		exclusivityErr,
	)
}<|MERGE_RESOLUTION|>--- conflicted
+++ resolved
@@ -340,18 +340,7 @@
 
 // UnmarshalYAML implements yaml.Unmarshaler.
 func (i *Include) UnmarshalYAML(n *yaml.Node) error {
-<<<<<<< HEAD
-	knownYAMLFields := []string{"paths"}
-	if err := extraFields(n, knownYAMLFields); err != nil {
-		return err
-	}
-	type shadowType Include
-	shadow := &shadowType{} // see "Q2" in file comment above
-
-	if err := n.Decode(shadow); err != nil {
-=======
 	if err := unmarshalPlain(n, i, &i.Pos); err != nil {
->>>>>>> 71117a0f
 		return err
 	}
 	return nil
@@ -361,13 +350,13 @@
 func (i *Include) Validate() error {
 	return errors.Join(
 		validateEach(i.Paths),
-		nonEmptySlice(i.Pos, i.Paths, "paths"),
+		nonEmptySlice(&i.Pos, i.Paths, "paths"),
 	)
 }
 
 // IncludePath represents an object for controlling the behavior of included files.
 type IncludePath struct {
-	Pos *ConfigPos `yaml:"-"`
+	Pos ConfigPos `yaml:"-"`
 
 	AddPrefix   String   `yaml:"add_prefix"`
 	As          []String `yaml:"as"`
@@ -380,19 +369,9 @@
 
 // UnmarshalYAML implements yaml.Unmarshaler.
 func (i *IncludePath) UnmarshalYAML(n *yaml.Node) error {
-	knownYAMLFields := []string{"add_prefix", "as", "from", "on_conflict", "paths", "skip", "strip_prefix"}
-	if err := extraFields(n, knownYAMLFields); err != nil {
-		return err
-	}
-	type shadowType IncludePath
-	shadow := &shadowType{} // see "Q2" in file comment above
-
-	if err := n.Decode(shadow); err != nil {
-		return err
-	}
-	*i = IncludePath(*shadow)
-	i.Pos = yamlPos(n)
-
+	if err := unmarshalPlain(n, i, &i.Pos); err != nil {
+		return err
+	}
 	return nil
 }
 
