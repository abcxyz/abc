// Copyright 2023 The Authors (see AUTHORS file)
//
// Licensed under the Apache License, Version 2.0 (the "License");
// you may not use this file except in compliance with the License.
// You may obtain a copy of the License at
//
//      http://www.apache.org/licenses/LICENSE-2.0
//
// Unless required by applicable law or agreed to in writing, software
// distributed under the License is distributed on an "AS IS" BASIS,
// WITHOUT WARRANTIES OR CONDITIONS OF ANY KIND, either express or implied.
// See the License for the specific language governing permissions and
// limitations under the License.

// Package model contains the structs for unmarshaled YAML files.
//
//nolint:wrapcheck // We don't want to excessively wrap errors, like "yaml error: yaml error: ..."
package model

import (
	"errors"
	"fmt"
	"io"
	"strings"

	"golang.org/x/exp/slices"
	"gopkg.in/yaml.v3"
)

// DecodeSpec unmarshals the YAML Spec from r. This function exists so we can
// validate the Spec model before providing it to the caller; we don't want the
// caller to forget, and thereby introduce bugs.
//
// If the Spec parses successfully but then fails validation, the spec will be
// returned along with the validation error.
func DecodeSpec(r io.Reader) (*Spec, error) {
	dec := newDecoder(r)
	var spec Spec
	if err := dec.Decode(&spec); err != nil {
		return nil, fmt.Errorf("error parsing YAML spec file: %w", err)
	}
	return &spec, spec.Validate()
}

// newDecoder returns a yaml Decoder with the desired options.
func newDecoder(r io.Reader) *yaml.Decoder {
	dec := yaml.NewDecoder(r)
	dec.KnownFields(true) // Fail if any unexpected fields are seen. Often doesn't work: https://github.com/go-yaml/yaml/issues/460
	return dec
}

// Spec represents a parsed spec.yaml file describing a template.
type Spec struct {
	// Pos is the YAML file location where this object started.
	Pos ConfigPos `yaml:"-"`

	APIVersion String `yaml:"apiVersion"`
	Kind       String `yaml:"kind"`

	Desc   String   `yaml:"desc"`
	Inputs []*Input `yaml:"inputs"`
	Steps  []*Step  `yaml:"steps"`
}

// UnmarshalYAML implements yaml.Unmarshaler.
func (s *Spec) UnmarshalYAML(n *yaml.Node) error {
	return unmarshalPlain(n, s, &s.Pos)
}

// Validate implements Validator.
func (s *Spec) Validate() error {
	return errors.Join(
		oneOf(&s.Pos, s.APIVersion, []string{"cli.abcxyz.dev/v1alpha1"}, "apiVersion"),
		oneOf(&s.Pos, s.Kind, []string{"Template"}, "kind"),
		notZeroModel(&s.Pos, s.Desc, "desc"),
		nonEmptySlice(&s.Pos, s.Steps, "steps"),
		validateEach(s.Inputs),
		validateEach(s.Steps),
	)
}

// Input represents one of the parsed "input" fields from the spec.yaml file.
type Input struct {
	// Pos is the YAML file location where this object started.
	Pos ConfigPos `yaml:"-"`

	Name    String       `yaml:"name"`
	Desc    String       `yaml:"desc"`
	Default *String      `yaml:"default,omitempty"`
	Rules   []*InputRule `yaml:"rules"`
}

// UnmarshalYAML implements yaml.Unmarshaler.
func (i *Input) UnmarshalYAML(n *yaml.Node) error {
	return unmarshalPlain(n, i, &i.Pos)
}

// Validate implements Validator.
func (i *Input) Validate() error {
	var reservedNameErr error
	if strings.HasPrefix(i.Name.Val, "_") {
		reservedNameErr = i.Name.Pos.Errorf("input names beginning with _ are reserved")
	}

	return errors.Join(
		notZeroModel(&i.Pos, i.Name, "name"),
		notZeroModel(&i.Pos, i.Desc, "desc"),
		reservedNameErr,
		validateEach(i.Rules),
	)
}

// InputRule represents a validation rule attached to an input.
type InputRule struct {
	Pos ConfigPos `yaml:"-"`

	Rule    String `yaml:"rule"`
	Message String `yaml:"message"` // optional
}

// UnmarshalYAML implements yaml.Unmarshaler.
func (i *InputRule) UnmarshalYAML(n *yaml.Node) error {
	return unmarshalPlain(n, i, &i.Pos)
}

// Validate implements Validator.
func (i *InputRule) Validate() error {
	return notZeroModel(&i.Pos, i.Rule, "rule")
}

// Step represents one of the work steps involved in rendering a template.
type Step struct {
	// Pos is the YAML file location where this object started.
	Pos ConfigPos `yaml:"-"`

	Desc   String `yaml:"desc"`
	Action String `yaml:"action"`

	// Each action type has a field below. Only one of these will be set.
	Append          *Append          `yaml:"-"`
	ForEach         *ForEach         `yaml:"-"`
	GoTemplate      *GoTemplate      `yaml:"-"`
	Include         *Include         `yaml:"-"`
	Print           *Print           `yaml:"-"`
	RegexNameLookup *RegexNameLookup `yaml:"-"`
	RegexReplace    *RegexReplace    `yaml:"-"`
	StringReplace   *StringReplace   `yaml:"-"`
}

// UnmarshalYAML implements yaml.Unmarshaler.
func (s *Step) UnmarshalYAML(n *yaml.Node) error {
	if err := unmarshalPlain(n, s, &s.Pos, "params"); err != nil {
		return nil
	}

	// The rest of this function just unmarshals the "params" field into the correct struct type depending
	// on the value of "action".
	var unmarshalInto any
	switch s.Action.Val {
	case "append":
		s.Append = new(Append)
		unmarshalInto = s.Append
		s.Append.Pos = s.Pos
	case "for_each":
		s.ForEach = new(ForEach)
		unmarshalInto = s.ForEach
		s.ForEach.Pos = s.Pos
	case "go_template":
		s.GoTemplate = new(GoTemplate)
		unmarshalInto = s.GoTemplate
		s.GoTemplate.Pos = s.Pos
	case "include":
		s.Include = new(Include)
		unmarshalInto = s.Include
		s.Include.Pos = s.Pos
	case "print":
		s.Print = new(Print)
		unmarshalInto = s.Print
		s.Print.Pos = s.Pos // Set an approximate position in case yaml unmarshaling fails later
	case "regex_name_lookup":
		s.RegexNameLookup = new(RegexNameLookup)
		unmarshalInto = s.RegexNameLookup
		s.RegexNameLookup.Pos = s.Pos
	case "regex_replace":
		s.RegexReplace = new(RegexReplace)
		unmarshalInto = s.RegexReplace
		s.RegexReplace.Pos = s.Pos
	case "string_replace":
		s.StringReplace = new(StringReplace)
		unmarshalInto = s.StringReplace
		s.StringReplace.Pos = s.Pos
	case "":
		return s.Pos.Errorf(`missing "action" field in this step`)
	default:
		return s.Pos.Errorf("unknown action type %q", s.Action.Val)
	}

	params := struct {
		Params yaml.Node `yaml:"params"`
	}{}
	if err := n.Decode(&params); err != nil {
		return err
	}
	if err := params.Params.Decode(unmarshalInto); err != nil {
		return err
	}
	return nil
}

// Validate implements Validator.
func (s *Step) Validate() error {
	// The "action" field is implicitly validated by UnmarshalYAML, so not included here.
	return errors.Join(
		notZeroModel(&s.Pos, s.Desc, "desc"),
		validateUnlessNil(s.Append),
		validateUnlessNil(s.ForEach),
		validateUnlessNil(s.GoTemplate),
		validateUnlessNil(s.Include),
		validateUnlessNil(s.Print),
		validateUnlessNil(s.RegexNameLookup),
		validateUnlessNil(s.RegexReplace),
		validateUnlessNil(s.StringReplace),
	)
}

// Print is an action that prints a message to standard output.
type Print struct {
	// Pos is the YAML file location where this object started.
	Pos ConfigPos `yaml:"-"`

	Message String `yaml:"message"`
}

// UnmarshalYAML implements yaml.Unmarshaler.
func (p *Print) UnmarshalYAML(n *yaml.Node) error {
	return unmarshalPlain(n, p, &p.Pos)
}

// Validate implements Validator.
func (p *Print) Validate() error {
	return errors.Join(
		notZeroModel(&p.Pos, p.Message, "message"),
	)
}

// Include is an action that places files into the output directory.
type Include struct {
	// Pos is the YAML file location where this object started.
	Pos ConfigPos `yaml:"-"`

	Paths []*IncludePath `yaml:"paths"`
}

// UnmarshalYAML implements yaml.Unmarshaler.
func (i *Include) UnmarshalYAML(n *yaml.Node) error {
	// There are two cases for an "include":
	//  1. "paths" is a list of strings (old-style)
	//  2. "paths" is a list of objects (new-style)
	//
	// We do this by unmarshaling into a map, then checking the "kind" of the
	// YAML objects in the map values. If "paths" is a list of scalars, then we
	// assume we're dealing with case 1. Otherwise we assume we're dealing with
	// case 2.
	//
	// The shape of the Include struct looks the same either way, so downstream
	// code inside this program doesn't have to know that there are two cases.

	nodesMap := map[string]yaml.Node{}
	if err := n.Decode(nodesMap); err != nil {
		return yamlPos(n).Errorf("%w", err)
	}

	pathsNode, ok := nodesMap["paths"]
	if !ok {
		return yamlPos(n).Errorf(`field "paths" is required`)
	}
	if pathsNode.Kind != yaml.SequenceNode {
		return yamlPos(&pathsNode).Errorf("paths must be a YAML list")
	}
	var listElemKind, zeroKind yaml.Kind
	for _, elemNode := range pathsNode.Content {
		if listElemKind != zeroKind && elemNode.Kind != listElemKind {
			return yamlPos(&pathsNode).Errorf("Lists of paths must be homogeneous, either all strings or all objects")
		}
		listElemKind = elemNode.Kind
	}

	if listElemKind == yaml.ScalarNode { // Detect old-style case 1 input
		ip := &IncludePath{}
		i.Paths = []*IncludePath{ip}
		// Subtle point: in case 1 ("old-style"), we unmarshal the incoming YAML object as an "IncludePath" struct.
		return unmarshalPlain(n, ip, &ip.Pos)
	}

	// Otherwise we're in case 2, we just unmarshal the incoming YAML object as an "Include: struct.
	return unmarshalPlain(n, i, &i.Pos)
}

// Validate implements Validator.
func (i *Include) Validate() error {
	return errors.Join(
		validateEach(i.Paths),
		nonEmptySlice(&i.Pos, i.Paths, "paths"),
	)
}

// IncludePath represents an object for controlling the behavior of included files.
type IncludePath struct {
	Pos ConfigPos `yaml:"-"`

	AddPrefix   String   `yaml:"add_prefix"`
	As          []String `yaml:"as"`
	From        String   `yaml:"from"`
	OnConflict  String   `yaml:"on_conflict"`
	Paths       []String `yaml:"paths"`
	Skip        []String `yaml:"skip"`
	StripPrefix String   `yaml:"strip_prefix"`
}

// UnmarshalYAML implements yaml.Unmarshaler.
<<<<<<< HEAD
func (i *IncludePath) UnmarshalYAML(n *yaml.Node) error {
	if err := unmarshalPlain(n, i, &i.Pos); err != nil {
		return err
	}
	return nil
=======
func (i *Include) UnmarshalYAML(n *yaml.Node) error {
	return unmarshalPlain(n, i, &i.Pos)
>>>>>>> 70ed6caf
}

// Validate implements Validator.
func (i *IncludePath) Validate() error {
	var exclusivityErr error
	if len(i.As) != 0 {
		if i.StripPrefix.Val != "" || i.AddPrefix.Val != "" {
			exclusivityErr = i.As[0].Pos.Errorf(`"as" may not be used with "strip_prefix" or "add_prefix"`)
		} else if len(i.Paths) != len(i.As) {
			exclusivityErr = i.As[0].Pos.Errorf(`when using "as", the size of "as" (%d) must be the same as the size of "paths" (%d)`,
				len(i.As), len(i.Paths))
		}
	}

	var fromErr error
	validFrom := []string{"destination"}
	if i.From.Val != "" && !slices.Contains(validFrom, i.From.Val) {
		fromErr = i.From.Pos.Errorf(`"from" must be one of %v`, validFrom)
	}

	return errors.Join(
		nonEmptySlice(&i.Pos, i.Paths, "paths"),
		exclusivityErr,
		fromErr,
	)
}

// RegexReplace is an action that replaces a regex match (or a subgroup of it) with a
// template expression.
type RegexReplace struct {
	// Pos is the YAML file location where this object started.
	Pos ConfigPos `yaml:"-"`

	Paths        []String             `yaml:"paths"`
	Replacements []*RegexReplaceEntry `yaml:"replacements"`
}

// UnmarshalYAML implements yaml.Unmarshaler.
func (r *RegexReplace) UnmarshalYAML(n *yaml.Node) error {
	return unmarshalPlain(n, r, &r.Pos)
}

// Validate implements Validator.
func (r *RegexReplace) Validate() error {
	return errors.Join(
		nonEmptySlice(&r.Pos, r.Paths, "paths"),
		nonEmptySlice(&r.Pos, r.Replacements, "replacements"),
		validateEach(r.Replacements),
	)
}

// RegexReplaceEntry is one of potentially many regex replacements to be applied.
type RegexReplaceEntry struct {
	Pos               ConfigPos `yaml:"-"`
	Regex             String    `yaml:"regex"`
	SubgroupToReplace String    `yaml:"subgroup_to_replace"`
	With              String    `yaml:"with"`
}

// Validate implements Validator.
func (r *RegexReplaceEntry) Validate() error {
	// Some validation happens later during execution:
	//  - Compiling the regular expression
	//  - Compiling the "with" template
	//  - Validating that the subgroup number is actually a valid subgroup in the regex

	var subgroupErr error
	if r.SubgroupToReplace.Val != "" {
		subgroupErr = isValidRegexGroupName(r.SubgroupToReplace, "subgroup")
	}

	return errors.Join(
		notZeroModel(&r.Pos, r.Regex, "regex"),
		notZeroModel(&r.Pos, r.With, "with"),
		subgroupErr,
	)
}

// UnmarshalYAML implements yaml.Unmarshaler.
func (r *RegexReplaceEntry) UnmarshalYAML(n *yaml.Node) error {
	return unmarshalPlain(n, r, &r.Pos)
}

// RegexNameLookup is an action that replaces named regex capturing groups with
// the template variable of the same name.
type RegexNameLookup struct {
	// Pos is the YAML file location where this object started.
	Pos ConfigPos `yaml:"-"`

	Paths        []String                `yaml:"paths"`
	Replacements []*RegexNameLookupEntry `yaml:"replacements"`
}

// UnmarshalYAML implements yaml.Unmarshaler.
func (r *RegexNameLookup) UnmarshalYAML(n *yaml.Node) error {
	return unmarshalPlain(n, r, &r.Pos)
}

// Validate implements Validator.
func (r *RegexNameLookup) Validate() error {
	return errors.Join(
		nonEmptySlice(&r.Pos, r.Paths, "paths"),
		nonEmptySlice(&r.Pos, r.Replacements, "replacements"),
		validateEach(r.Replacements),
	)
}

// RegexNameLookupEntry is one of potentially many regex replacements to be applied.
type RegexNameLookupEntry struct {
	Pos   ConfigPos `yaml:"-"`
	Regex String    `yaml:"regex"`
}

// Validate implements Validator.
func (r *RegexNameLookupEntry) Validate() error {
	return errors.Join(
		notZeroModel(&r.Pos, r.Regex, "regex"),
	)
}

// UnmarshalYAML implements yaml.Unmarshaler.
func (r *RegexNameLookupEntry) UnmarshalYAML(n *yaml.Node) error {
	return unmarshalPlain(n, r, &r.Pos)
}

// StringReplace is an action that replaces a string with a template expression.
type StringReplace struct {
	// Pos is the YAML file location where this object started.
	Pos ConfigPos `yaml:"-"`

	Paths        []String             `yaml:"paths"`
	Replacements []*StringReplacement `yaml:"replacements"`
}

// UnmarshalYAML implements yaml.Unmarshaler.
func (s *StringReplace) UnmarshalYAML(n *yaml.Node) error {
	return unmarshalPlain(n, s, &s.Pos)
}

// Validate implements Validator.
func (s *StringReplace) Validate() error {
	// Some validation doesn't happen here, it happens later during execution:
	//  - Compiling the regular expression
	//  - Compiling the "with" template
	//  - Validating that the subgroup number is actually a valid subgroup in
	//    the regex
	return errors.Join(
		nonEmptySlice(&s.Pos, s.Paths, "paths"),
		nonEmptySlice(&s.Pos, s.Replacements, "replacements"),
		validateEach(s.Replacements),
	)
}

type StringReplacement struct {
	Pos ConfigPos `yaml:"-"`

	ToReplace String `yaml:"to_replace"`
	With      String `yaml:"with"`
}

func (s *StringReplacement) Validate() error {
	return errors.Join(
		notZeroModel(&s.Pos, s.ToReplace, "to_replace"),
		notZeroModel(&s.Pos, s.With, "with"),
	)
}

// UnmarshalYAML implements yaml.Unmarshaler.
func (s *StringReplacement) UnmarshalYAML(n *yaml.Node) error {
	return unmarshalPlain(n, s, &s.Pos)
}

// Append is an action that appends some output to the end of the file.
type Append struct {
	// Pos is the YAML file location where this object started.
	Pos ConfigPos `yaml:"-"`

	Paths             []String `yaml:"paths"`
	With              String   `yaml:"with"`
	SkipEnsureNewline Bool     `yaml:"skip_ensure_newline"`
}

// UnmarshalYAML implements yaml.Unmarshaler.
func (a *Append) UnmarshalYAML(n *yaml.Node) error {
	return unmarshalPlain(n, a, &a.Pos)
}

// Validate implements Validator.
func (a *Append) Validate() error {
	return errors.Join(
		nonEmptySlice(&a.Pos, a.Paths, "paths"),
		notZeroModel(&a.Pos, a.With, "with"),
	)
}

// GoTemplate is an action that executes one more files as a Go template,
// replacing each one with its template output.
type GoTemplate struct {
	// Pos is the YAML file location where this object started.
	Pos ConfigPos `yaml:"-"`

	Paths []String `yaml:"paths"`
}

// UnmarshalYAML implements yaml.Unmarshaler.
func (g *GoTemplate) UnmarshalYAML(n *yaml.Node) error {
	return unmarshalPlain(n, g, &g.Pos)
}

// Validate implements Validator.
func (g *GoTemplate) Validate() error {
	// Checking that the input paths are valid will happen later.
	return errors.Join(nonEmptySlice(&g.Pos, g.Paths, "paths"))
}

type ForEach struct {
	// Pos is the YAML file location where this object started.
	Pos ConfigPos `yaml:"-"`

	Iterator *ForEachIterator `yaml:"iterator"`
	Steps    []*Step          `yaml:"steps"`
}

// UnmarshalYAML implements yaml.Unmarshaler.
func (f *ForEach) UnmarshalYAML(n *yaml.Node) error {
	return unmarshalPlain(n, f, &f.Pos)
}

func (f *ForEach) Validate() error {
	return errors.Join(
		notZero(&f.Pos, f.Iterator, "iterator"),
		nonEmptySlice(&f.Pos, f.Steps, "steps"),
		validateUnlessNil(f.Iterator),
		validateEach(f.Steps),
	)
}

type ForEachIterator struct {
	// Pos is the YAML file location where this object started.
	Pos ConfigPos `yaml:"-"`

	// The name by which the range value is accessed.
	Key String `yaml:"key"`

	// Exactly one of the following fields must be set.

	// Values is a list to range over, e.g. ["dev", "prod"]
	Values []String `yaml:"values"`
	// ValuesFrom is a CEL expression returning a list of strings to range over.
	ValuesFrom *String `yaml:"values_from"`
}

// UnmarshalYAML implements yaml.Unmarshaler.
func (f *ForEachIterator) UnmarshalYAML(n *yaml.Node) error {
	return unmarshalPlain(n, f, &f.Pos)
}

func (f *ForEachIterator) Validate() error {
	var exclusivityErr error
	if (len(f.Values) > 0 && f.ValuesFrom != nil) || (len(f.Values) == 0 && f.ValuesFrom == nil) {
		exclusivityErr = errors.New(`exactly one of the fields "values" or "values_from" must be set`)
	}

	return errors.Join(
		notZeroModel(&f.Pos, f.Key, "key"),
		exclusivityErr,
	)
}<|MERGE_RESOLUTION|>--- conflicted
+++ resolved
@@ -318,16 +318,8 @@
 }
 
 // UnmarshalYAML implements yaml.Unmarshaler.
-<<<<<<< HEAD
 func (i *IncludePath) UnmarshalYAML(n *yaml.Node) error {
-	if err := unmarshalPlain(n, i, &i.Pos); err != nil {
-		return err
-	}
-	return nil
-=======
-func (i *Include) UnmarshalYAML(n *yaml.Node) error {
 	return unmarshalPlain(n, i, &i.Pos)
->>>>>>> 70ed6caf
 }
 
 // Validate implements Validator.
