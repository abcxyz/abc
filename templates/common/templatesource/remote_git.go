// Copyright 2023 The Authors (see AUTHORS file)
//
// Licensed under the Apache License, Version 2.0 (the "License");
// you may not use this file except in compliance with the License.
// You may obtain a copy of the License at
//
//      http://www.apache.org/licenses/LICENSE-2.0
//
// Unless required by applicable law or agreed to in writing, software
// distributed under the License is distributed on an "AS IS" BASIS,
// WITHOUT WARRANTIES OR CONDITIONS OF ANY KIND, either express or implied.
// See the License for the specific language governing permissions and
// limitations under the License.

package templatesource

import (
	"context"
	"fmt"
	"io/fs"
	"os"
	"path/filepath"
	"regexp"

	"github.com/Masterminds/semver/v3"
	"golang.org/x/exp/slices"

	"github.com/abcxyz/abc/templates/common"
	"github.com/abcxyz/abc/templates/common/git"
	"github.com/abcxyz/abc/templates/common/tempdir"
	"github.com/abcxyz/pkg/logging"
	"github.com/abcxyz/pkg/sets"
)

var _ sourceParser = (*remoteGitSourceParser)(nil)

// remoteGitSourceParser implements sourceParser for downloading templates from a
// remote git repo.
type remoteGitSourceParser struct {
	// re is a regular expression that must have a capturing group for each
	// group that is used in any of the "expansions" below. For example, if
	// sshRemoteExpansion mentions "${host}", then re must have a group like
	// "(?P<host>[a-zA-Z1-9]+)". See source.go for examples.
	re *regexp.Regexp

	// These fooExpansion strings are passed to
	// https://pkg.go.dev/regexp#Regexp.Expand, which uses the syntax "$1" or
	// "${groupname}" to refer to the values captured by the groups of the regex
	// above.

	// Example: `${subdir}`
	subdirExpansion string
	// Example: `${version}`
	versionExpansion string
	// Will be used as the version if versionExpansion expands to ""
	defaultVersion string

	// If non-empty, will be logged as a warning when parsing succeeds. It's
	// intended for deprecation notices.
	warning string
}

func (g *remoteGitSourceParser) sourceParse(ctx context.Context, params *ParseSourceParams) (Downloader, bool, error) {
	return newRemoteGitDownloader(&newRemoteGitDownloaderParams{
		re:             g.re,
		input:          params.Source,
		gitProtocol:    params.GitProtocol,
		defaultVersion: g.defaultVersion,
	})
}

// newRemoteGitDownloaderParams contains the parameters to
// newRemoteGitDownloader.
type newRemoteGitDownloaderParams struct {
	// defaultVersion is the template version (e.g. "latest", "v1.2.3") that
	// will be used if the "re" regular expression either doesn't have a
	// matching group named "version", or
	defaultVersion string
	gitProtocol    string
	input          string
	re             *regexp.Regexp
}

// newRemoteGitDownloader is basically a fancy constructor for
// remoteGitDownloader. It returns false if the provided input doesn't match the
// provided regex.
func newRemoteGitDownloader(p *newRemoteGitDownloaderParams) (Downloader, bool, error) {
	match := p.re.FindStringSubmatchIndex(p.input)
	if match == nil {
		return nil, false, nil
	}

	remote, err := gitRemote(p.re, match, p.input, p.gitProtocol)
	if err != nil {
		return nil, false, err
	}

	version := string(p.re.ExpandString(nil, "${version}", p.input, match))
	if version == "" {
		version = p.defaultVersion
	}

	canonicalSource := string(p.re.ExpandString(nil, "${host}/${org}/${repo}", p.input, match))
	if subdir := string(p.re.ExpandString(nil, "${subdir}", p.input, match)); subdir != "" {
		canonicalSource += "/" + subdir
	}

	subdir := string(p.re.ExpandString(nil, "${subdir}", p.input, match))

	return &remoteGitDownloader{
		canonicalSource: canonicalSource,
		cloner:          &realCloner{},
		remote:          remote,
		subdir:          subdir,
		version:         version,
	}, true, nil
}

// remoteGitDownloader implements templateSource for templates hosted in a
// remote git repo, regardless of which git hosting service it uses.
type remoteGitDownloader struct {
	// An HTTPS or SSH connection string understood by "git clone".
	remote string
	// An optional subdirectory within the git repo that we want.
	subdir string

	// A tag, branch, SHA, or the magic value "latest".
	version string

	canonicalSource string

	cloner cloner
}

// Download implements Downloader.
func (g *remoteGitDownloader) Download(ctx context.Context, _, templateDir, _ string) (_ *DownloadMetadata, rErr error) {
	logger := logging.FromContext(ctx).With("logger", "remoteGitDownloader.Download")

	// Validate first before doing expensive work
	subdir, err := common.SafeRelPath(nil, g.subdir) // protect against ".." traversal attacks
	if err != nil {
		return nil, fmt.Errorf("invalid subdirectory: %w", err)
	}

	// Rather than cloning directly into templateDir, we clone into a temp dir.
	// It would be incorrect to clone the whole repo into templateDir if the
	// caller only asked for a subdirectory, e.g.
	// "github.com/my-org/my-repo/my-subdir@v1.2.3".
	tempTracker := tempdir.NewDirTracker(&common.RealFS{}, false)
	defer tempTracker.DeferMaybeRemoveAll(ctx, &rErr)
	tmpDir, err := tempTracker.MkdirTempTracked("", "git-clone-")
	if err != nil {
		return nil, err //nolint:wrapcheck
	}
	subdirToCopy := filepath.Join(tmpDir, subdir)

<<<<<<< HEAD
	if err := g.cloner.Clone(ctx, g.remote, tmpDir); err != nil {
		return nil, fmt.Errorf("Clone(): %w", err)
=======
	if err := g.cloner.Clone(ctx, g.remote, versionToDownload, tmpDir); err != nil {
		return nil, fmt.Errorf("Clone() of %s: %w", g.remote, err)
>>>>>>> f2d454b2
	}

	versionToCheckout, err := resolveVersion(ctx, tmpDir, g.version)
	if err != nil {
		return nil, err
	}
	logger.DebugContext(ctx, "resolved version from",
		"input", g.version,
		"to", versionToCheckout)

	if err := git.Checkout(ctx, versionToCheckout, tmpDir); err != nil {
		return nil, fmt.Errorf("Checkout(): %w", err)
	}

	fi, err := os.Stat(subdirToCopy)
	if err != nil {
		if common.IsNotExistErr(err) {
			return nil, fmt.Errorf(`the repo %q at version %q doesn't contain a subdirectory named %q; it's possible that the template exists in the "main" branch but is not part of the release %q`, g.remote, versionToCheckout, subdir, versionToCheckout)
		}
		return nil, err //nolint:wrapcheck // Stat() returns a decently informative error
	}
	if !fi.IsDir() {
		return nil, fmt.Errorf("the path %q is not a directory", subdir)
	}
	logger.DebugContext(ctx, "cloned repo",
		"remote", g.remote,
		"version", versionToCheckout)

	// Copy only the requested subdir to templateDir.
	if err := common.CopyRecursive(ctx, nil, &common.CopyParams{
		DstRoot: templateDir,
		SrcRoot: subdirToCopy,
		FS:      &common.RealFS{},
		Visitor: func(relPath string, de fs.DirEntry) (common.CopyHint, error) {
			return common.CopyHint{
				Skip: relPath == ".git",
			}, nil
		},
	}); err != nil {
		return nil, err //nolint:wrapcheck
	}

	// You might wonder: why don't we just use the downloaded branch/tag/SHA as
	// the template version for the manifest? Multiple reasons:
	//   - There might be a "better" name. E.g. the user specified a SHA
	//     but there exists a semver tag pointing to the same SHA, which is
	//     "better."
	//   - The user may have specified a branch name, but we don't allow branches
	//     to be used as template versions in manifests because they change
	//     frequently.
	canonicalVersion, ok, err := gitCanonicalVersion(ctx, tmpDir)
	if err != nil {
		return nil, err
	}
	if !ok {
		return nil, fmt.Errorf("internal error: no version number was available after git clone")
	}

	vars, err := gitTemplateVars(ctx, tmpDir)
	if err != nil {
		return nil, err
	}

	dlMeta := &DownloadMetadata{
		IsCanonical:     true, // Remote git sources are always canonical.
		CanonicalSource: g.canonicalSource,
		LocationType:    RemoteGit,
		HasVersion:      true, // Remote git sources always have a tag or SHA.
		Version:         canonicalVersion,
		Vars:            *vars,
	}

	return dlMeta, nil
}

func (g *remoteGitDownloader) CanonicalSource(context.Context, string, string) (string, bool, error) {
	return g.canonicalSource, true, nil
}

func gitTemplateVars(ctx context.Context, srcDir string) (*DownloaderVars, error) {
	_, ok, err := git.Workspace(ctx, srcDir)
	if err != nil {
		return nil, fmt.Errorf("failed determining git workspace for %q: %w", srcDir, err)
	}
	if !ok {
		// The source path isn't a git repo, so leave all the _git_tag, etc
		// fields as empty string.
		return &DownloaderVars{}, nil
	}

	sha, err := git.CurrentSHA(ctx, srcDir)
	if err != nil {
		return nil, err //nolint:wrapcheck
	}

	// The boolean return is ignored because we want empty string in the case where there's no tag.
	tag, _, err := bestHeadTag(ctx, srcDir)
	if err != nil {
		return nil, err
	}

	return &DownloaderVars{
		GitSHA:      sha,
		GitShortSHA: sha[:7],
		GitTag:      tag,
	}, nil
}

// resolveVersion returns the latest release tag if version is "latest", and otherwise
// just returns the input version. The return value is either a branch, tag, or
// a long commit SHA (unless there's an error).
func resolveVersion(ctx context.Context, tmpDir, version string) (string, error) {
	logger := logging.FromContext(ctx).With("logger", "resolveVersion")

	switch version {
	case "":
		return "", fmt.Errorf("the template source version cannot be empty")
	case "latest":
		return resolveLatest(ctx, tmpDir)
	default:
		logger.DebugContext(ctx, "using user provided version and skipping local tags lookup", "version", version)
		return version, nil
	}
}

// resolveLatest retrieves the tags from the locally cloned repository and returns the
// highest semver tag. An error is thrown if no semver tags are found.
func resolveLatest(ctx context.Context, tmpDir string) (string, error) {
	logger := logging.FromContext(ctx).With("logger", "resolveVersion")

	logger.DebugContext(ctx, `looking up semver tags to resolve "latest"`)
	tags, err := git.LocalTags(ctx, tmpDir)
	if err != nil {
		return "", fmt.Errorf("Tags(): %w", err)
	}
	versions := make([]*semver.Version, 0, len(tags))
	for _, t := range tags {
		sv, err := git.ParseSemverTag(t)
		if err != nil {
			logger.DebugContext(ctx, "ignoring non-semver-formatted tag", "tag", t)
			continue // This is not a semver release tag
		}

		// Only tags that look like vN.N.N (with no suffix like "-alpha") are
		// eligible to be considered "latest". This avoids somebody accidentally
		// getting a template that wasn't intended to be released.
		if len(sv.Prerelease()) > 0 || len(sv.Metadata()) > 0 {
			logger.DebugContext(ctx, "ignoring tag that has extra prelease or metadata suffixes", "tag", t)
			continue
		}
		versions = append(versions, sv)
	}

	if len(versions) == 0 {
		return "", fmt.Errorf(`the template source requested the "latest" release, but there were no semver-formatted tags beginning with "v". Available tags were: %v`, tags)
	}

	max := slices.MaxFunc(versions, func(l, r *semver.Version) int {
		return l.Compare(r)
	})

	return "v" + max.Original(), nil
}

// A fakeable interface around the lower-level git Clone function, for testing.
type cloner interface {
	Clone(ctx context.Context, remote, destDir string) error
}

type realCloner struct{}

func (r *realCloner) Clone(ctx context.Context, remote, destDir string) error {
	return git.Clone(ctx, remote, destDir) //nolint:wrapcheck
}

// gitRemote returns a git remote string (see "man git-remote") for the given
// remote git repo.
//
// The host, org, and repo name are provided by the given regex match. The
// "match" parameter must be the result of calling re.FindStringSubmatchIndex(),
// and must not be nil. reInput must be the string passed to
// re.FindStringSubmatchIndex(), this allows us to extract the matched host,
// org, and repo names that were match by the regex.
//
// The given regex must have matching groups (i.e. P<foo>) named "host", "org",
// and "repo".
func gitRemote(re *regexp.Regexp, match []int, reInput, gitProtocol string) (string, error) {
	// Sanity check that the regular expression has the necessary named subgroups.
	wantSubexps := []string{"host", "org", "repo"}
	missingSubexps := sets.Subtract(wantSubexps, re.SubexpNames())
	if len(missingSubexps) > 0 {
		return "", fmt.Errorf("internal error: regexp expansion didn't have a named subgroup for: %v", missingSubexps)
	}

	switch gitProtocol {
	case "https", "":
		return string(re.ExpandString(nil, "https://${host}/${org}/${repo}.git", reInput, match)), nil
	case "ssh":
		return string(re.ExpandString(nil, "git@${host}:${org}/${repo}.git", reInput, match)), nil
	default:
		return "", fmt.Errorf("protocol %q isn't usable with a template sourced from a remote git repo", gitProtocol)
	}
}<|MERGE_RESOLUTION|>--- conflicted
+++ resolved
@@ -154,13 +154,8 @@
 	}
 	subdirToCopy := filepath.Join(tmpDir, subdir)
 
-<<<<<<< HEAD
 	if err := g.cloner.Clone(ctx, g.remote, tmpDir); err != nil {
 		return nil, fmt.Errorf("Clone(): %w", err)
-=======
-	if err := g.cloner.Clone(ctx, g.remote, versionToDownload, tmpDir); err != nil {
-		return nil, fmt.Errorf("Clone() of %s: %w", g.remote, err)
->>>>>>> f2d454b2
 	}
 
 	versionToCheckout, err := resolveVersion(ctx, tmpDir, g.version)
