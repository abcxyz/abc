// Copyright 2023 The Authors (see AUTHORS file)
//
// Licensed under the Apache License, Version 2.0 (the "License");
// you may not use this file except in compliance with the License.
// You may obtain a copy of the License at
//
//      http://www.apache.org/licenses/LICENSE-2.0
//
// Unless required by applicable law or agreed to in writing, software
// distributed under the License is distributed on an "AS IS" BASIS,
// WITHOUT WARRANTIES OR CONDITIONS OF ANY KIND, either express or implied.
// See the License for the specific language governing permissions and
// limitations under the License.

// Package render implements the template rendering related subcommands.
package templatesource

import (
	"context"
	"fmt"
	"os"
	"path/filepath"

	"github.com/abcxyz/abc/templates/common"
	"github.com/abcxyz/abc/templates/common/git"
	"github.com/abcxyz/pkg/logging"
)

var _ sourceParser = (*localSourceParser)(nil)

// localSourceParser implements sourceParser for reading a template from a local
// directory.
type localSourceParser struct{}

func (l *localSourceParser) sourceParse(ctx context.Context, params *ParseSourceParams) (Downloader, bool, error) {
	logger := logging.FromContext(ctx).With("logger", "localSourceParser.sourceParse")

	// Design decision: we could try to look at src and guess whether it looks
	// like a local directory name, but that's going to have false positives and
	// false negatives (e.g. you have a directory named "github.com/..."). Instead,
	// we'll just check if the given path actually exists, and if so, then treat
	// src as a local directory name.
	//
	// This sourceParser should run after the sourceParser that recognizes remote
	// git repos, so this code won't run if the source looks like a git repo.

	// If the filepath was not absolute, convert it to be relative to the cwd.
	absSource := params.Source
	if !filepath.IsAbs(params.Source) {
		absSource = filepath.Join(params.CWD, params.Source)
	}

	fi, err := os.Stat(absSource)
	if err != nil {
		if common.IsStatNotExistErr(err) {
			logger.DebugContext(ctx, "will not treat template location as a local path because the path does not exist",
				"src", absSource)
			return nil, false, nil
		}
		return nil, false, fmt.Errorf("Stat(): %w", err)
	}

	if !fi.IsDir() {
		logger.WarnContext(ctx, "the template source won't be treated as a local path; that path exists as a regular file but a template location must be a directory",
			"src", absSource)
		return nil, false, nil
	}

	logger.InfoContext(ctx, "treating src as a local path", "src", absSource)

	return &LocalDownloader{
		SrcPath: absSource,
	}, true, nil
}

// LocalDownloader implements Downloader.
type LocalDownloader struct {
	// This path uses the OS-native file separator and is an absolute path.
	SrcPath string

	// It's too hard in tests to generate a clean git repo, so we provide
	// this option to just ignore the fact that the git repo is dirty.
	allowDirtyTestOnly bool
}

// installedDir is only used to check for canonical-ness.
func (l *LocalDownloader) Download(ctx context.Context, cwd, templateDir, destDir, destDirUltimate string) (*DownloadMetadata, error) {
	logger := logging.FromContext(ctx).With("logger", "localTemplateSource.Download")

	templateDir = common.JoinIfRelative(cwd, templateDir)

	logger.DebugContext(ctx, "copying local template source",
		"srcPath", l.SrcPath,
		"templateDir", templateDir)
	if err := common.CopyRecursive(ctx, nil, &common.CopyParams{
		SrcRoot: l.SrcPath,
		DstRoot: templateDir,
		FS:      &common.RealFS{},
	}); err != nil {
		return nil, err //nolint:wrapcheck
	}
	gitVars, err := gitTemplateVars(ctx, l.SrcPath)
	if err != nil {
		return nil, err
	}
<<<<<<< HEAD
	canonicalSource, version, locType, err := canonicalize(ctx, cwd, l.SrcPath, destDirUltimate, l.allowDirtyTestOnly)
=======
	canonicalSource, version, locType, err := canonicalize(ctx, cwd, l.SrcPath, destDir, l.allowDirtyTestOnly)
>>>>>>> 91c8a5db
	if err != nil {
		return nil, err
	}
	dlMeta := &DownloadMetadata{
		IsCanonical:     canonicalSource != "",
		CanonicalSource: canonicalSource,
		LocationType:    locType,
		HasVersion:      version != "",
		Version:         version,
		Vars:            *gitVars,
	}
	return dlMeta, nil
}

// canonicalize determines whether the given combination of src and dest
// directories qualify as a canonical source, and if so, returns the
// canonicalized version of the source. See the docs on DownloadMetadata for an
// explanation of canonical sources.
func canonicalize(ctx context.Context, cwd, source, destDir string, allowDirty bool) (canonicalSource, version, locType string, _ error) {
	logger := logging.FromContext(ctx).With("logger", "canonicalize")

	absSource := common.JoinIfRelative(cwd, source)
	absDestDir := common.JoinIfRelative(cwd, destDir)

	// See the docs on DownloadMetadata for an explanation of why we compare the git
	// workspaces to decide if source is canonical.
	sourceGitWorkspace, sourceIsGit, err := git.Workspace(ctx, absSource)
	if err != nil {
		return "", "", "", err //nolint:wrapcheck
	}
	destGitWorkspace, destIsGit, err := git.Workspace(ctx, absDestDir)
	if err != nil {
		return "", "", "", err //nolint:wrapcheck
	}
	if !sourceIsGit || !destIsGit || sourceGitWorkspace != destGitWorkspace {
		logger.DebugContext(ctx, "local template source is not canonical, template dir and dest dir do not share a git workspace",
			"source_dir", absSource,
			"dest_dir", absDestDir,
			"source_git_workspace", sourceGitWorkspace,
			"dest_git_workspace", destGitWorkspace)
		return "", "", "", nil
	}

	logger.DebugContext(ctx, "local template source is canonical because template dir and dest dir are both in the same git workspace",
		"source_dir", absSource,
		"dest", absDestDir,
		"git_workspace", destGitWorkspace)
	out, err := filepath.Rel(absDestDir, absSource)
	if err != nil {
		return "", "", "", fmt.Errorf("filepath.Rel(%q,%q): %w", absDestDir, absSource, err)
	}

	version, _, err = gitCanonicalVersion(ctx, sourceGitWorkspace, allowDirty)
	if err != nil {
		return "", "", "", err
	}
	return filepath.ToSlash(out), version, LocTypeLocalGit, nil
}<|MERGE_RESOLUTION|>--- conflicted
+++ resolved
@@ -84,7 +84,7 @@
 }
 
 // installedDir is only used to check for canonical-ness.
-func (l *LocalDownloader) Download(ctx context.Context, cwd, templateDir, destDir, destDirUltimate string) (*DownloadMetadata, error) {
+func (l *LocalDownloader) Download(ctx context.Context, cwd, templateDir, destDir string) (*DownloadMetadata, error) {
 	logger := logging.FromContext(ctx).With("logger", "localTemplateSource.Download")
 
 	templateDir = common.JoinIfRelative(cwd, templateDir)
@@ -103,11 +103,7 @@
 	if err != nil {
 		return nil, err
 	}
-<<<<<<< HEAD
-	canonicalSource, version, locType, err := canonicalize(ctx, cwd, l.SrcPath, destDirUltimate, l.allowDirtyTestOnly)
-=======
 	canonicalSource, version, locType, err := canonicalize(ctx, cwd, l.SrcPath, destDir, l.allowDirtyTestOnly)
->>>>>>> 91c8a5db
 	if err != nil {
 		return nil, err
 	}
