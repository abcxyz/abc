--- conflicted
+++ resolved
@@ -49,36 +49,18 @@
 
 type upgradeDownloaderFactory func(context.Context, *ForUpgradeParams) (Downloader, error)
 
-<<<<<<< HEAD
 // ForUpgrade takes a location type and canonical location from a manifest file,
 // and returns a downloader that will download the latest version of that
 // template.
 //
 // destDir is only used for detecting whether the template destination and
 // source are in the same git workspace. It is not written to.
-=======
-// ForUpgrade takes information from the flags and manifest file, and returns a
-// downloader that will download the latest version of that template.
->>>>>>> 91c8a5db
 func ForUpgrade(ctx context.Context, f *ForUpgradeParams) (Downloader, error) {
 	factory, ok := upgradeDownloaderFactories[f.LocType]
 	if !ok {
 		return nil, fmt.Errorf("unknown location type %q", f.LocType)
 	}
 	return factory(ctx, f)
-<<<<<<< HEAD
-}
-
-type ForUpgradeParams struct {
-	// TODO doc
-	InstalledDir       string
-	CanonicalLocation  string
-	LocType            string
-	GitProtocol        string
-	AllowDirtyTestOnly bool
-}
-
-=======
 }
 
 // ForUpgradeParams contains the arguments to ForUpgrade().
@@ -104,7 +86,6 @@
 	AllowDirtyTestOnly bool
 }
 
->>>>>>> 91c8a5db
 func remoteGitUpgradeDownloaderFactory(ctx context.Context, f *ForUpgradeParams) (Downloader, error) {
 	downloader, ok, err := newRemoteGitDownloader(&newRemoteGitDownloaderParams{
 		re:             remoteGitUpgradeLocationRE,
@@ -133,11 +114,7 @@
 	// We could relax this in the future if we encounter a legitimate use case.
 	absInstalledDir, err := filepath.Abs(f.InstalledDir)
 	if err != nil {
-<<<<<<< HEAD
-		return nil, err
-=======
 		return nil, err //nolint:wrapcheck
->>>>>>> 91c8a5db
 	}
 	absSrcPath := filepath.Join(absInstalledDir, f.CanonicalLocation)
 
