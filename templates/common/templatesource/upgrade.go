--- conflicted
+++ resolved
@@ -49,17 +49,9 @@
 
 type upgradeDownloaderFactory func(context.Context, *ForUpgradeParams) (Downloader, error)
 
-<<<<<<< HEAD
 // ForUpgrade takes a location type and canonical location from a manifest file,
 // and returns a downloader that will download the latest version of that
 // template.
-//
-// destDir is only used for detecting whether the template destination and
-// source are in the same git workspace. It is not written to.
-=======
-// ForUpgrade takes information from the flags and manifest file, and returns a
-// downloader that will download the latest version of that template.
->>>>>>> 04f2aeb4
 func ForUpgrade(ctx context.Context, f *ForUpgradeParams) (Downloader, error) {
 	factory, ok := upgradeDownloaderFactories[f.LocType]
 	if !ok {
