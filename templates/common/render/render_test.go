// Copyright 2024 The Authors (see AUTHORS file)
//
// Licensed under the Apache License, Version 2.0 (the "License");
// you may not use this file except in compliance with the License.
// You may obtain a copy of the License at
//
//      http://www.apache.org/licenses/LICENSE-2.0
//
// Unless required by applicable law or agreed to in writing, software
// distributed under the License is distributed on an "AS IS" BASIS,
// WITHOUT WARRANTIES OR CONDITIONS OF ANY KIND, either express or implied.
// See the License for the specific language governing permissions and
// limitations under the License.

package render

import (
	"context"
	"fmt"
	"io"
	"os"
	"path/filepath"
	"strings"
	"testing"
	"time"

	"github.com/benbjohnson/clock"
	"github.com/google/go-cmp/cmp"
	"github.com/google/go-cmp/cmp/cmpopts"

	"github.com/abcxyz/abc/templates/common"
	"github.com/abcxyz/abc/templates/common/builtinvar"
	"github.com/abcxyz/abc/templates/common/input"
	"github.com/abcxyz/abc/templates/common/tempdir"
	"github.com/abcxyz/abc/templates/common/templatesource"
	"github.com/abcxyz/abc/templates/model"
	"github.com/abcxyz/abc/templates/model/decode"
	manifest "github.com/abcxyz/abc/templates/model/manifest/v1alpha1"
	spec "github.com/abcxyz/abc/templates/model/spec/v1beta6"
	abctestutil "github.com/abcxyz/abc/templates/testutil"
	mdl "github.com/abcxyz/abc/templates/testutil/model"
	"github.com/abcxyz/abc/templates/testutil/prompt"
	"github.com/abcxyz/pkg/cli"
	"github.com/abcxyz/pkg/logging"
	"github.com/abcxyz/pkg/testutil"
)

func TestRender(t *testing.T) {
	t.Parallel()

	clk := clock.NewMock()
	// We don't use UTC time here because we want to make sure local time
	// gets converted to UTC time before saving.
	loc, err := time.LoadLocation("America/Los_Angeles")
	if err != nil {
		t.Fatalf("time.LoadLocation(): %v", err)
	}
	clk.Set(time.Date(2023, 12, 8, 15, 59, 2, 13, loc))

	// Many (but not all) of the subtests use this spec.yaml.
	specContents := `
api_version: 'cli.abcxyz.dev/v1alpha1'
kind: 'Template'
desc: 'A template for the ages'
inputs:
- name: 'name_to_greet'
  desc: 'A name to include in the message'
- name: 'emoji_suffix'
  desc: 'An emoji suffix to include in message'
- name: 'ending_punctuation'
  desc: 'The punctuation mark with which to end the message'
  default:  '.'
steps:
- desc: 'Print a message'
  action: 'print'
  params:
    message: 'Hello, {{.name_to_greet}}{{.emoji_suffix}}{{.ending_punctuation}}'
- desc: 'Include some files and directories'
  action: 'include'
  params:
    paths:
      - paths: ['file1.txt', 'dir1', 'dir2/file2.txt']
- desc: 'Replace "blue" with "red"'
  action: 'string_replace'
  params:
    paths: ['.']
    replacements:
    - to_replace: 'blue'
      with: 'red'
`

	cases := []struct {
<<<<<<< HEAD
		name                       string
		templateContents           map[string]string
		existingDestContents       map[string]string
		flagInputs                 map[string]string
		inputFileNames             []string
		inputFileContents          map[string]string
		flagAcceptDefaults         bool
		flagContinueWithoutPatches bool
		flagKeepTempDirs           bool
		flagForceOverwrite         bool
		flagIgnoreUnknownInputs    bool
		flagSkipInputValidation    bool
		flagManifest               bool
		flagBackfillManifestOnly   bool
		flagUpgradeChannel         string
		flagDebugStepDiffs         bool
		overrideBuiltinVars        map[string]string
		removeAllErr               error
		wantScratchContents        map[string]string
		wantTemplateContents       map[string]string
		wantDestContents           map[string]string
		wantBackupContents         map[string]string
		wantStdout                 string
		wantErr                    string
=======
		name                     string
		templateContents         map[string]string
		existingDestContents     map[string]string
		flagInputs               map[string]string
		inputFileNames           []string
		inputFileContents        map[string]string
		flagAcceptDefaults       bool
		flagKeepTempDirs         bool
		flagForceOverwrite       bool
		flagIgnoreUnknownInputs  bool
		flagSkipInputValidation  bool
		flagManifest             bool
		flagBackfillManifestOnly bool
		flagUpgradeChannel       string
		flagDebugStepDiffs       bool
		overrideBuiltinVars      map[string]string
		removeAllErr             error
		wantScratchContents      map[string]string
		wantTemplateContents     map[string]string
		wantDestContents         map[string]string
		wantBackupContents       map[string]string
		wantStdout               string
		wantErr                  string
>>>>>>> 60737a0c
		// manifests are part of the destination directory, but are compared
		// separately because they change every time we add a new api_version
		// and we don't want to change a bunch of "wanted" strings every time.
		wantManifest *manifest.Manifest
	}{
		{
			name: "simple_success_with_inputs_flag",
			flagInputs: map[string]string{
				"name_to_greet":      "Bob",
				"emoji_suffix":       "🐈",
				"ending_punctuation": "!",
			},
			templateContents: map[string]string{
				"myfile.txt":           "Some random stuff",
				"spec.yaml":            specContents,
				"file1.txt":            "my favorite color is blue",
				"dir1/file_in_dir.txt": "file_in_dir contents",
				"dir2/file2.txt":       "file2 contents",
			},
			wantStdout: "Hello, Bob🐈!\n",
			wantDestContents: map[string]string{
				"file1.txt":            "my favorite color is red",
				"dir1/file_in_dir.txt": "file_in_dir contents",
				"dir2/file2.txt":       "file2 contents",
			},
		},
		{
			name: "simple_success_with_debug_flag",
			flagInputs: map[string]string{
				"name_to_greet":      "Bob",
				"emoji_suffix":       "🐈",
				"ending_punctuation": "!",
			},
			flagDebugStepDiffs: true,
			templateContents: map[string]string{
				"myfile.txt":           "Some random stuff",
				"spec.yaml":            specContents,
				"file1.txt":            "my favorite color is blue",
				"dir1/file_in_dir.txt": "file_in_dir contents",
				"dir2/file2.txt":       "file2 contents",
			},
			wantStdout: "Hello, Bob🐈!\n",
			wantDestContents: map[string]string{
				"file1.txt":            "my favorite color is red",
				"dir1/file_in_dir.txt": "file_in_dir contents",
				"dir2/file2.txt":       "file2 contents",
			},
		},
		{
			name: "simple_success_with_manifest",
			flagInputs: map[string]string{
				"name_to_greet":      "Bob",
				"emoji_suffix":       "🐈",
				"ending_punctuation": "!",
			},
			templateContents: map[string]string{
				"myfile.txt":           "Some random stuff",
				"spec.yaml":            specContents,
				"file1.txt":            "my favorite color is blue",
				"dir1/file_in_dir.txt": "file_in_dir contents",
				"dir2/file2.txt":       "file2 contents",
			},
			flagManifest: true,
			wantStdout:   "Hello, Bob🐈!\n",
			wantDestContents: map[string]string{
				"file1.txt":            "my favorite color is red",
				"dir1/file_in_dir.txt": "file_in_dir contents",
				"dir2/file2.txt":       "file2 contents",
			},
			wantManifest: &manifest.Manifest{
				CreationTime:     clk.Now(),
				ModificationTime: clk.Now(),
				Inputs: []*manifest.Input{
					{
						Name:  mdl.S("emoji_suffix"),
						Value: mdl.S("\U0001F408"),
					},
					{
						Name:  mdl.S("ending_punctuation"),
						Value: mdl.S("!"),
					},
					{
						Name:  mdl.S("name_to_greet"),
						Value: mdl.S("Bob"),
					},
				},
				OutputFiles: []*manifest.OutputFile{
					{
						File: mdl.S("dir1/file_in_dir.txt"),
					},
					{
						File: mdl.S("dir2/file2.txt"),
					},
					{
						File: mdl.S("file1.txt"),
					},
				},
			},
		},
		{
			name: "simple_success_with_manifest_and_upgrade_channel_flag",
			flagInputs: map[string]string{
				"name_to_greet":      "Bob",
				"emoji_suffix":       "🐈",
				"ending_punctuation": "!",
			},
			templateContents: map[string]string{
				"myfile.txt":           "Some random stuff",
				"spec.yaml":            specContents,
				"file1.txt":            "my favorite color is blue",
				"dir1/file_in_dir.txt": "file_in_dir contents",
				"dir2/file2.txt":       "file2 contents",
			},
			flagManifest:       true,
			flagUpgradeChannel: "main",
			wantStdout:         "Hello, Bob🐈!\n",
			wantDestContents: map[string]string{
				"file1.txt":            "my favorite color is red",
				"dir1/file_in_dir.txt": "file_in_dir contents",
				"dir2/file2.txt":       "file2 contents",
			},
			wantManifest: &manifest.Manifest{
				CreationTime:     clk.Now(),
				ModificationTime: clk.Now(),
				UpgradeChannel:   mdl.S("main"),
				Inputs: []*manifest.Input{
					{
						Name:  mdl.S("emoji_suffix"),
						Value: mdl.S("\U0001F408"),
					},
					{
						Name:  mdl.S("ending_punctuation"),
						Value: mdl.S("!"),
					},
					{
						Name:  mdl.S("name_to_greet"),
						Value: mdl.S("Bob"),
					},
				},
				OutputFiles: []*manifest.OutputFile{
					{
						File: mdl.S("dir1/file_in_dir.txt"),
					},
					{
						File: mdl.S("dir2/file2.txt"),
					},
					{
						File: mdl.S("file1.txt"),
					},
				},
			},
		},
		{
			name: "simple_success_with_manifest_only_flag",
			flagInputs: map[string]string{
				"name_to_greet":      "Bob",
				"emoji_suffix":       "🐈",
				"ending_punctuation": "!",
			},
			templateContents: map[string]string{
				"myfile.txt":           "Some random stuff",
				"spec.yaml":            specContents,
				"file1.txt":            "my favorite color is blue",
				"dir1/file_in_dir.txt": "file_in_dir contents",
				"dir2/file2.txt":       "file2 contents",
			},
			flagManifest:             true,
			flagBackfillManifestOnly: true,
			wantDestContents:         map[string]string{},
			wantManifest: &manifest.Manifest{
				CreationTime:     clk.Now(),
				ModificationTime: clk.Now(),
				Inputs: []*manifest.Input{
					{
						Name:  mdl.S("emoji_suffix"),
						Value: mdl.S("\U0001F408"),
					},
					{
						Name:  mdl.S("ending_punctuation"),
						Value: mdl.S("!"),
					},
					{
						Name:  mdl.S("name_to_greet"),
						Value: mdl.S("Bob"),
					},
				},
				OutputFiles: []*manifest.OutputFile{
					{
						File: mdl.S("dir1/file_in_dir.txt"),
					},
					{
						File: mdl.S("dir2/file2.txt"),
					},
					{
						File: mdl.S("file1.txt"),
					},
				},
			},
		},
		{
			name: "preexisting_dest_files_with_manifest_only_flag",
			flagInputs: map[string]string{
				"name_to_greet":      "Bob",
				"emoji_suffix":       "🐈",
				"ending_punctuation": "!",
			},
			templateContents: map[string]string{
				"myfile.txt":           "Some random stuff",
				"spec.yaml":            specContents,
				"file1.txt":            "my favorite color is blue",
				"dir1/file_in_dir.txt": "file_in_dir contents",
				"dir2/file2.txt":       "file2 contents",
			},
			flagManifest:             true,
			flagBackfillManifestOnly: true,
			existingDestContents: map[string]string{
				"file1.txt": "existing contents",
			},
			wantDestContents: map[string]string{
				"file1.txt": "existing contents",
			},
			wantManifest: &manifest.Manifest{
				CreationTime:     clk.Now(),
				ModificationTime: clk.Now(),
				Inputs: []*manifest.Input{
					{
						Name:  mdl.S("emoji_suffix"),
						Value: mdl.S("\U0001F408"),
					},
					{
						Name:  mdl.S("ending_punctuation"),
						Value: mdl.S("!"),
					},
					{
						Name:  mdl.S("name_to_greet"),
						Value: mdl.S("Bob"),
					},
				},
				OutputFiles: []*manifest.OutputFile{
					{
						File: mdl.S("dir1/file_in_dir.txt"),
						Hash: mdl.S("h1:IeeGbHh8lPKI7ISJDiQTcNzKT/kATZ6IBgL4PbzOE4M="),
					},
					{
						File: mdl.S("dir2/file2.txt"),
						Hash: mdl.S("h1:AUDAxmpkSrLdJ6xVNvIMw3PW/RiW+YOOy0WVZ13aAfo="),
					},
					{
						File: mdl.S("file1.txt"),
						Hash: mdl.S("h1:UQ18krF3vW1ggpVvzlSWqmU0l4Fsuskdq7PaT9KHZ/4="),
					},
				},
			},
		},
		{
			name:           "simple_success_with_input_file_flag",
			inputFileNames: []string{"inputs.yaml"},
			inputFileContents: map[string]string{
				"inputs.yaml": `
name_to_greet: 'Bob'
emoji_suffix: '🐈'
ending_punctuation: '.'`,
			},
			templateContents: map[string]string{
				"myfile.txt":           "Some random stuff",
				"spec.yaml":            specContents,
				"file1.txt":            "my favorite color is blue",
				"dir1/file_in_dir.txt": "file_in_dir contents",
				"dir2/file2.txt":       "file2 contents",
			},
			wantStdout: "Hello, Bob🐈.\n",
			wantDestContents: map[string]string{
				"file1.txt":            "my favorite color is red",
				"dir1/file_in_dir.txt": "file_in_dir contents",
				"dir2/file2.txt":       "file2 contents",
			},
		},
		{
			name:           "simple_success_with_both_inputs_and_input_file_flags",
			flagInputs:     map[string]string{"name_to_greet": "Robert"},
			inputFileNames: []string{"inputs.yaml"},
			inputFileContents: map[string]string{
				"inputs.yaml": `
name_to_greet: 'Bob'
emoji_suffix: '🐈'`,
			},
			templateContents: map[string]string{
				"myfile.txt":           "Some random stuff",
				"spec.yaml":            specContents,
				"file1.txt":            "my favorite color is blue",
				"dir1/file_in_dir.txt": "file_in_dir contents",
				"dir2/file2.txt":       "file2 contents",
			},
			flagAcceptDefaults: true,
			wantStdout:         "Hello, Robert🐈.\n",
			wantDestContents: map[string]string{
				"file1.txt":            "my favorite color is red",
				"dir1/file_in_dir.txt": "file_in_dir contents",
				"dir2/file2.txt":       "file2 contents",
			},
		},
		{
			name:           "simple_success_with_two_input_file_flags",
			inputFileNames: []string{"inputs.yaml", "other-inputs.yaml"},
			inputFileContents: map[string]string{
				"inputs.yaml": `
name_to_greet: 'Bob'`,
				"other-inputs.yaml": `
emoji_suffix: '🐈'`,
			},
			flagAcceptDefaults: true,
			templateContents: map[string]string{
				"myfile.txt":           "Some random stuff",
				"spec.yaml":            specContents,
				"file1.txt":            "my favorite color is blue",
				"dir1/file_in_dir.txt": "file_in_dir contents",
				"dir2/file2.txt":       "file2 contents",
			},
			wantStdout: "Hello, Bob🐈.\n",
			wantDestContents: map[string]string{
				"file1.txt":            "my favorite color is red",
				"dir1/file_in_dir.txt": "file_in_dir contents",
				"dir2/file2.txt":       "file2 contents",
			},
		},
		{
			name:           "conflicting_input_files",
			inputFileNames: []string{"inputs.yaml", "other-inputs.yaml"},
			inputFileContents: map[string]string{
				"inputs.yaml":       `name_to_greet: 'Alice'`,
				"other-inputs.yaml": `name_to_greet: 'Bob'`,
			},
			templateContents: map[string]string{
				"spec.yaml": specContents,
			},
			wantErr: "input key \"name_to_greet\" appears in multiple input files",
		},
		{
			name: "keep_temp_dirs_on_success_if_flag",
			flagInputs: map[string]string{
				"name_to_greet": "Bob",
				"emoji_suffix":  "🐈",
			},
			flagKeepTempDirs:   true,
			flagAcceptDefaults: true,
			templateContents: map[string]string{
				"spec.yaml":            specContents,
				"file1.txt":            "my favorite color is blue",
				"dir1/file_in_dir.txt": "file_in_dir contents",
				"dir2/file2.txt":       "file2 contents",
			},
			wantStdout: "Hello, Bob🐈.\n",
			wantScratchContents: map[string]string{
				"file1.txt":            "my favorite color is red",
				"dir1/file_in_dir.txt": "file_in_dir contents",
				"dir2/file2.txt":       "file2 contents",
			},
			wantTemplateContents: map[string]string{
				"spec.yaml":            specContents,
				"file1.txt":            "my favorite color is blue",
				"dir1/file_in_dir.txt": "file_in_dir contents",
				"dir2/file2.txt":       "file2 contents",
			},
			wantDestContents: map[string]string{
				"file1.txt":            "my favorite color is red",
				"dir1/file_in_dir.txt": "file_in_dir contents",
				"dir2/file2.txt":       "file2 contents",
			},
		},
		{
			name: "keep_temp_dirs_on_failure_if_flag",
			flagInputs: map[string]string{
				"name_to_greet": "Bob",
				"emoji_suffix":  "🐈",
			},
			flagKeepTempDirs: true,
			templateContents: map[string]string{
				"spec.yaml": "this is an unparseable YAML file *&^#%$",
			},
			wantTemplateContents: map[string]string{
				"spec.yaml": "this is an unparseable YAML file *&^#%$",
			},
			wantErr: "error parsing file spec.yaml",
		},
		{
			name: "existing_dest_file_with_overwrite_flag_should_succeed",
			flagInputs: map[string]string{
				"name_to_greet":      "Bob",
				"emoji_suffix":       "🐈",
				"ending_punctuation": ".",
			},
			flagForceOverwrite: true,
			existingDestContents: map[string]string{
				"file1.txt": "old contents",
			},
			templateContents: map[string]string{
				"myfile.txt":           "Some random stuff",
				"spec.yaml":            specContents,
				"file1.txt":            "new contents",
				"dir1/file_in_dir.txt": "file_in_dir contents",
				"dir2/file2.txt":       "file2 contents",
			},
			wantStdout: "Hello, Bob🐈.\n",
			wantDestContents: map[string]string{
				"file1.txt":            "new contents",
				"dir1/file_in_dir.txt": "file_in_dir contents",
				"dir2/file2.txt":       "file2 contents",
			},
			wantBackupContents: map[string]string{
				"file1.txt": "old contents",
			},
		},
		{
			name: "existing_dest_file_without_overwrite_flag_should_fail",
			flagInputs: map[string]string{
				"name_to_greet":      "Bob",
				"emoji_suffix":       "🐈",
				"ending_punctuation": ".",
			},
			flagForceOverwrite: false,
			existingDestContents: map[string]string{
				"file1.txt": "old contents",
			},
			templateContents: map[string]string{
				"myfile.txt":           "Some random stuff",
				"spec.yaml":            specContents,
				"file1.txt":            "file1 contents",
				"dir1/file_in_dir.txt": "file_in_dir contents",
				"dir2/file2.txt":       "file2 contents",
			},
			wantStdout: "Hello, Bob🐈.\n",
			wantDestContents: map[string]string{
				"file1.txt": "old contents",
			},
			wantErr: "overwriting was not enabled",
		},
		{
			name:                 "fs_error",
			removeAllErr:         fmt.Errorf("fake removeAll error for testing"),
			wantTemplateContents: map[string]string{},
			wantErr:              "fake removeAll error for testing",
		},
		{
			name: "defaults_inputs",
			flagInputs: map[string]string{
				"name_to_greet": "Bob",
				"emoji_suffix":  "🐈",
			},
			flagAcceptDefaults: true,
			templateContents: map[string]string{
				"myfile.txt":           "Some random stuff",
				"spec.yaml":            specContents,
				"file1.txt":            "file1 contents",
				"dir1/file_in_dir.txt": "file_in_dir contents",
				"dir2/file2.txt":       "file2 contents",
			},
			wantStdout: "Hello, Bob🐈.\n",
			wantDestContents: map[string]string{
				"file1.txt":            "file1 contents",
				"dir1/file_in_dir.txt": "file_in_dir contents",
				"dir2/file2.txt":       "file2 contents",
			},
		},
		{
			name: "handles_unknown_inputs",
			flagInputs: map[string]string{
				"name_to_greet": "Bob",
				"emoji_suffix":  "🐈",
				"pets_name":     "Fido",
				"pets_age":      "15",
			},
			templateContents: map[string]string{
				"myfile.txt":           "Some random stuff",
				"spec.yaml":            specContents,
				"file1.txt":            "file1 contents",
				"dir1/file_in_dir.txt": "file_in_dir contents",
				"dir2/file2.txt":       "file2 contents",
			},
			wantErr: `unknown input(s): pets_age, pets_name`,
		},
		{
			name:       "handles_missing_required_inputs",
			flagInputs: map[string]string{},
			// flagAcceptDefaults: ,
			templateContents: map[string]string{
				"myfile.txt":           "Some random stuff",
				"spec.yaml":            specContents,
				"file1.txt":            "file1 contents",
				"dir1/file_in_dir.txt": "file_in_dir contents",
				"dir2/file2.txt":       "file2 contents",
			},
			wantErr: `missing input(s): emoji_suffix, name_to_greet`,
		},
		{
			name:         "destination_include_with_manifest",
			flagManifest: true,
			templateContents: map[string]string{
				"spec.yaml": `
api_version: 'cli.abcxyz.dev/v1alpha1'
kind: 'Template'
desc: 'my template'
steps:
  - desc: 'Include from destination'
    action: 'include'
    params:
        paths:
            - paths: ['myfile.txt', 'subdir_a', 'subdir_b/file_b.txt']
              from: 'destination'
  - desc: 'Replace "purple" with "red"'
    action: 'string_replace'
    params:
        paths: ['.']
        replacements:
          - to_replace: 'purple'
            with: 'red'`,
			},
			existingDestContents: map[string]string{
				"myfile.txt":          "purple is my favorite color",
				"subdir_a/file_a.txt": "purple is my favorite color",
				"subdir_b/file_b.txt": "purple is my favorite color",
			},
			wantDestContents: map[string]string{
				"myfile.txt":          "red is my favorite color",
				"subdir_a/file_a.txt": "red is my favorite color",
				"subdir_b/file_b.txt": "red is my favorite color",
			},
			wantBackupContents: map[string]string{
				"myfile.txt":          "purple is my favorite color",
				"subdir_a/file_a.txt": "purple is my favorite color",
				"subdir_b/file_b.txt": "purple is my favorite color",
			},
			wantManifest: &manifest.Manifest{
				// api_version intentionally omitted because it changes every
				// time we add a new api version
				CreationTime:     clk.Now(),
				ModificationTime: clk.Now(),
				OutputFiles: []*manifest.OutputFile{
					{
						File: mdl.S("myfile.txt"),
						Patch: mdl.SP(`--- a/myfile.txt
+++ b/myfile.txt
@@ -1 +1 @@
-red is my favorite color
\ No newline at end of file
+purple is my favorite color
\ No newline at end of file
`),
					},
					{
						File: mdl.S("subdir_a/file_a.txt"),
						Patch: mdl.SP(`--- a/subdir_a/file_a.txt
+++ b/subdir_a/file_a.txt
@@ -1 +1 @@
-red is my favorite color
\ No newline at end of file
+purple is my favorite color
\ No newline at end of file
`),
					},
					{
						File: mdl.S("subdir_b/file_b.txt"),
						Patch: mdl.SP(`--- a/subdir_b/file_b.txt
+++ b/subdir_b/file_b.txt
@@ -1 +1 @@
-red is my favorite color
\ No newline at end of file
+purple is my favorite color
\ No newline at end of file
`),
					},
				},
			},
		},
		{
			name: "mix_of_destination_include_and_normal_include",
			templateContents: map[string]string{
				"file_b.txt": "red is my favorite color",
				"spec.yaml": `
api_version: 'cli.abcxyz.dev/v1alpha1'
kind: 'Template'
desc: 'my template'
steps:
  - desc: 'Include from destination'
    action: 'include'
    params:
        paths:
            - paths: ['file_a.txt']
              from: 'destination'
  - desc: 'Include from template'
    action: 'include'
    params:
        paths:
            - paths: ['file_b.txt']
  - desc: 'Replace "purple" with "red"'
    action: 'string_replace'
    params:
        paths: ['.']
        replacements:
          - to_replace: 'purple'
            with: 'red'`,
			},
			existingDestContents: map[string]string{
				"file_a.txt": "purple is my favorite color",
			},
			wantDestContents: map[string]string{
				"file_a.txt": "red is my favorite color",
				"file_b.txt": "red is my favorite color",
			},
			wantBackupContents: map[string]string{
				"file_a.txt": "purple is my favorite color",
			},
		},
		{
			name: "with_default_ignore",
			templateContents: map[string]string{
				"dir/file_b.txt":          "red is my favorite color",
				".bin/file_to_ignore.txt": "src: file to ignore",
				"spec.yaml": `
api_version: 'cli.abcxyz.dev/v1alpha1'
kind: 'Template'
desc: 'my template'
steps:
  - desc: 'Include from destination'
    action: 'include'
    params:
        paths:
            - paths: ['.']
              from: 'destination'
  - desc: 'Include from template'
    action: 'include'
    params:
        paths:
            - paths: ['.']
  - desc: 'Replace "purple" with "red"'
    action: 'string_replace'
    params:
        paths: ['.']
        replacements:
          - to_replace: 'purple'
            with: 'red'`,
			},
			existingDestContents: map[string]string{
				"file_a.txt":              "purple is my favorite color",
				".bin/file_to_ignore.txt": "dest: purple is my favorite color",
			},
			wantDestContents: map[string]string{
				"file_a.txt":              "red is my favorite color",
				"dir/file_b.txt":          "red is my favorite color",
				".bin/file_to_ignore.txt": "dest: purple is my favorite color",
			},
			wantBackupContents: map[string]string{
				"file_a.txt": "purple is my favorite color",
			},
		},
		{
			name: "with_custom_ignore",
			templateContents: map[string]string{
				"sub_dir/file_b.txt": "src: file to ignore",
				"spec.yaml": `
api_version: 'cli.abcxyz.dev/v1beta2'
kind: 'Template'
desc: 'my template'
ignore:
  - 'sub_dir/file_b.txt'
steps:
  - desc: 'Include from destination'
    action: 'include'
    params:
        paths:
            - paths: ['.']
              from: 'destination'
  - desc: 'Include from template'
    action: 'include'
    params:
        paths:
            - paths: ['sub_dir']
  - desc: 'Replace "purple" with "red"'
    action: 'string_replace'
    params:
        paths: ['.']
        replacements:
          - to_replace: 'purple'
            with: 'red'`,
			},
			existingDestContents: map[string]string{
				"file_a.txt":         "purple is my favorite color",
				"sub_dir/file_b.txt": "dest: purple is my favorite color",
			},
			wantDestContents: map[string]string{
				"file_a.txt":         "red is my favorite color",
				"sub_dir/file_b.txt": "dest: purple is my favorite color",
			},
			wantBackupContents: map[string]string{
				"file_a.txt": "purple is my favorite color",
			},
		},
		{
			name: "simple_skip",
			templateContents: map[string]string{
				"file1.txt": "file1 contents",
				"spec.yaml": `
api_version: 'cli.abcxyz.dev/v1beta1'
kind: 'Template'
desc: 'my template'
steps:
  - desc: 'include with skip'
    action: 'include'
    params:
      paths:
      - paths: ['file1.txt']
        skip: ['file1.txt']
`,
			},
			wantDestContents: map[string]string{},
		},
		{
			name: "glob_include",
			templateContents: map[string]string{
				"file1.txt":                  "file1 contents",
				"file2.txt":                  "file2 contents",
				"file3.txt":                  "file3 contents",
				"something.md":               "md contents",
				"something.json":             "json contents",
				"python_files/skip_1.py":     "skip 1 contents",
				"python_files/skip_2.py":     "skip 2 contents",
				"python_files/include_me.py": "include_me contents",
				"spec.yaml": `
api_version: 'cli.abcxyz.dev/v1beta2'
kind: 'Template'
desc: 'my template'
steps:
  - desc: 'Include glob'
    action: 'include'
    params:
      paths:
      - paths: ['*.txt']
      - paths: ['*.md', '*.json']
        as: ['dir1', 'dir2']
      - paths: ['python_files']
        skip: ['python_files/skip*']
`,
			},
			existingDestContents: map[string]string{
				"already_exists.pdf": "already existing file contents",
			},
			wantDestContents: map[string]string{
				"already_exists.pdf":         "already existing file contents",
				"file1.txt":                  "file1 contents",
				"file2.txt":                  "file2 contents",
				"file3.txt":                  "file3 contents",
				"dir1/something.md":          "md contents",
				"dir2/something.json":        "json contents",
				"python_files/include_me.py": "include_me contents",
			},
		},
		{
			name: "for_each",
			templateContents: map[string]string{
				"spec.yaml": `api_version: 'cli.abcxyz.dev/v1alpha1'
kind: 'Template'
desc: 'A template for the ages'
steps:
  - desc: 'Iterate over environments'
    action: 'for_each'
    params:
      iterator:
        key: 'env'
        values: ['production', 'dev']
      steps:
        - desc: 'Print a message'
          action: 'print'
          params:
            message: 'Working on environment {{.env}}'
`,
			},
			wantStdout:       "Working on environment production\nWorking on environment dev\n",
			wantDestContents: map[string]string{},
		},
		{
			name: "skip_input_validation",
			templateContents: map[string]string{
				"spec.yaml": `api_version: 'cli.abcxyz.dev/v1alpha1'
kind: 'Template'
desc: 'My template'
inputs:
  - name: 'my_input'
    desc: 'Just a string to print'
    rules:
      - rule: 'my_input > 42' # Would fail, except we disable validation

steps:
  - action: 'print'
    desc: 'print the input value'
    params:
      message: 'my_input is {{.my_input}}'
`,
			},
			flagInputs:              map[string]string{"my_input": "crocodile"},
			flagSkipInputValidation: true,
			wantStdout:              "my_input is crocodile\n",
			wantDestContents:        map[string]string{},
		},
		{
			name: "step_with_if",
			templateContents: map[string]string{
				"spec.yaml": `api_version: 'cli.abcxyz.dev/v1beta1'
kind: 'Template'
desc: 'My template'

inputs:
  - name: 'my_input'
    desc: 'My input'
    default: 'true'

steps:
  - action: 'print'
    desc: 'Conditionally print hello'
    if: 'bool(my_input)'
    params:
      message: 'Hello'
  - action: 'print'
    desc: 'Conditionally print goodbye'
    if: '!bool(my_input)'
    params:
      message: 'Goodbye'`,
			},
			flagAcceptDefaults: true,
			wantStdout:         "Hello\n",
			wantDestContents:   map[string]string{},
		},
		{
			name: "step_with_if_needs_v1beta1",
			templateContents: map[string]string{
				"spec.yaml": `api_version: 'cli.abcxyz.dev/v1alpha1'
kind: 'Template'
desc: 'My template'

steps:
  - action: 'print'
    desc: 'print the input value'
    if: 'true'
    params:
      message: 'Hello'`,
			},
			wantErr: `unknown field name "if"`,
		},
		{
			name: "if_invalid",
			templateContents: map[string]string{
				"spec.yaml": `api_version: 'cli.abcxyz.dev/v1beta1'
kind: 'Template'
desc: 'My template'

steps:
  - action: 'print'
    desc: 'print the input value'
    if: 'bad_expression'
    params:
      message: 'Hello'`,
			},
			wantErr: `"if" expression "bad_expression" failed at step index 0 action "print"`,
		},
		{
			name:           "unknown_input_file_flags_should_be_ignored",
			flagInputs:     map[string]string{"name_to_greet": "Robert"},
			inputFileNames: []string{"inputs.yaml"},
			inputFileContents: map[string]string{
				"inputs.yaml": `
unknown_key: 'unknown value'
emoji_suffix: '🐈'`,
			},
			flagAcceptDefaults: true,
			templateContents: map[string]string{
				"myfile.txt":           "Some random stuff",
				"spec.yaml":            specContents,
				"file1.txt":            "my favorite color is blue",
				"dir1/file_in_dir.txt": "file_in_dir contents",
				"dir2/file2.txt":       "file2 contents",
			},
			wantStdout: "Hello, Robert🐈.\n",
			wantDestContents: map[string]string{
				"file1.txt":            "my favorite color is red",
				"dir1/file_in_dir.txt": "file_in_dir contents",
				"dir2/file2.txt":       "file2 contents",
			},
		},
		{
			name:           "fail_if_input_missing_in_spec_file_but_in_inputs_file",
			inputFileNames: []string{"inputs.yaml"},
			inputFileContents: map[string]string{
				"inputs.yaml": `
name_to_greet: 'Robert'
emoji_suffix: '🐈'`, // missing in spec.yaml inputs
			},
			templateContents: map[string]string{
				"spec.yaml": `api_version: 'cli.abcxyz.dev/v1beta1'
kind: 'Template'
desc: 'My template'
inputs:
  - name: 'name_to_greet'
steps:
  - action: 'print'
    desc: 'print greeting'
    params:
      message: 'Hello, {{.name_to_greet}}{{.emoji_suffix}}'`,
			},
			wantErr: "error reading template spec file",
		},
		{
			name: "git_metadata_variables_are_in_scope",
			templateContents: abctestutil.WithGitRepoAt("", map[string]string{
				".git/refs/tags/v1.2.3": abctestutil.MinimalGitHeadSHA,
				"spec.yaml": `api_version: 'cli.abcxyz.dev/v1beta3'
kind: 'Template'
desc: 'My template'
steps:
  - action: 'include'
    desc: 'include TF file'
    params:
      paths: ['example.tf']
  - action: 'go_template'
    desc: 'expand _git_sha reference'
    params:
      paths: ['example.tf']`,

				"example.tf": `
module "cloud_run" {
	source = "git::https://github.com/abcxyz/terraform-modules.git//modules/cloud_run?ref={{._git_sha}}"
}
module "cloud_run" {
	source = "git::https://github.com/abcxyz/terraform-modules.git//modules/cloud_run?ref={{._git_short_sha}}"
}
module "cloud_run" {
	source = "git::https://github.com/abcxyz/terraform-modules.git//modules/cloud_run?ref={{._git_tag}}"
}
`,
			}),
			wantDestContents: map[string]string{
				"example.tf": fmt.Sprintf(`
module "cloud_run" {
	source = "git::https://github.com/abcxyz/terraform-modules.git//modules/cloud_run?ref=%s"
}
module "cloud_run" {
	source = "git::https://github.com/abcxyz/terraform-modules.git//modules/cloud_run?ref=%s"
}
module "cloud_run" {
	source = "git::https://github.com/abcxyz/terraform-modules.git//modules/cloud_run?ref=%s"
}
`, abctestutil.MinimalGitHeadSHA, abctestutil.MinimalGitHeadShortSHA, "v1.2.3"),
			},
		},
		{
			name: "git_metadata_variables_are_empty_string_when_unavailable",
			templateContents: map[string]string{
				"example.txt": `"{{._git_tag}}" "{{._git_sha}}" "{{._git_short_sha}}"`,
				"spec.yaml": `api_version: 'cli.abcxyz.dev/v1beta3'
kind: 'Template'
desc: 'My template'
steps:
  - action: 'include'
    desc: 'include TF file'
    params:
      paths: ['example.txt']
  - action: 'go_template'
    desc: 'expand _git_sha reference'
    params:
      paths: ['example.txt']`,
			},
			wantDestContents: map[string]string{
				"example.txt": `"" "" ""`,
			},
		},
		{
			name: "git_metadata_variables_not_in_scope_on_old_api_version",
			templateContents: map[string]string{
				"example.txt": `"{{._git_tag}}" "{{._git_sha}}" "{{._git_short_sha}}"`,
				"spec.yaml": `api_version: 'cli.abcxyz.dev/v1beta2'
kind: 'Template'
desc: 'My template'
steps:
  - action: 'print'
    desc: 'should fail'
    params:
      message: '{{._git_tag}}'`,
			},
			wantErr: `nonexistent variable name "_git_tag"`,
		},
		{
			name: "git_metadata_variables_not_in_scope_on_old_api_version_cel",
			templateContents: map[string]string{
				"example.txt": `"{{._git_tag}}" "{{._git_sha}}" "{{._git_short_sha}}"`,
				"spec.yaml": `api_version: 'cli.abcxyz.dev/v1beta2'
kind: 'Template'
desc: 'My template'
steps:
  - action: 'print'
    desc: 'should fail'
    if: '_git_tag == ""' # _git_tag shouldn't be in scope. Should error out.
    params:
      message: 'Some message'`,
			},
			wantErr: `at line 7 column 9: the template referenced a nonexistent variable name "_git_tag"`,
		},
		{
			name:       "print_only_flags_are_in_scope_for_print_actions",
			flagInputs: map[string]string{},
			templateContents: map[string]string{
				"spec.yaml": `
api_version: 'cli.abcxyz.dev/v1alpha1'
kind: 'Template'
desc: 'A template for the ages'
steps:
- desc: 'Print a message'
  action: 'print'
  params:
    message: '{{._flag_dest}} {{._flag_source}}'`,
			},
			overrideBuiltinVars: map[string]string{
				builtinvar.FlagDest:   "/my/dest",
				builtinvar.FlagSource: "/my/source",
			},
			wantStdout:       "/my/dest /my/source\n",
			wantDestContents: map[string]string{},
		},
		{
			name:       "print_only_flags_are_not_in_scope_outside_of_print_actions",
			flagInputs: map[string]string{},
			templateContents: map[string]string{
				"spec.yaml": `
api_version: 'cli.abcxyz.dev/v1alpha1'
kind: 'Template'
desc: 'A template for the ages'
steps:
- desc: 'Include action that should fail because it uses a disallowed builtin'
  action: 'include'
  params:
    paths: ['{{._flag_dest}}']`,
			},
			overrideBuiltinVars: map[string]string{
				builtinvar.FlagDest:   "/my/dest",
				builtinvar.FlagSource: "/my/source",
			},
			wantErr: `nonexistent variable name "_flag_dest"`,
		},
		{
			name: "builtins_cant_be_set_by_regular_input",
			flagInputs: map[string]string{
				"_git_tag": "my-tag",
			},
			templateContents: map[string]string{
				"spec.yaml": `
api_version: 'cli.abcxyz.dev/v1beta3'
kind: 'Template'
desc: 'A template for the ages'
steps:
- desc: 'Print a message'
  action: 'print'
  params:
    message: '{{._git_tag}}'`,
			},
			wantErr: `input names beginning with underscore cannot be overridden by a normal user input; the bad input names were: [_git_tag]`,
		},
		{
			name: "inputs_cant_be_declared_with_leading_underscore",
			flagInputs: map[string]string{
				"_my_misnamed_input": "foo",
			},
			templateContents: map[string]string{
				"spec.yaml": `
api_version: 'cli.abcxyz.dev/v1alpha1'
kind: 'Template'
desc: 'A template for the ages'
inputs:
- desc: 'This input should be rejected'
  name: '_my_misnamed_input'
steps:
- desc: 'Print a message'
  action: 'print'
  params:
    message: '{{._git_tag}}'`,
			},
			wantErr: `input names beginning with _ are reserved`,
		},
		{
			name: "overrides_cant_set_regular_inputs",
			flagInputs: map[string]string{
				"git_tag": "foo",
			},
			templateContents: map[string]string{
				"spec.yaml": `
api_version: 'cli.abcxyz.dev/v1alpha1'
kind: 'Template'
desc: 'A template for the ages'
inputs:
- desc: 'My custom git tag input'
  name: 'git_tag'
steps:
- desc: 'Print a message'
  action: 'print'
  params:
    message: '{{.git_tag}}'`,
			},
			overrideBuiltinVars: map[string]string{
				"git_tag": "bar",
			},
			wantErr: "these builtin override var names are unknown and therefore invalid: [git_tag]",
		},
		{
			name: "abc_is_reserved_as_file_name_in_dest_dir",
			templateContents: map[string]string{
				"spec.yaml": `
api_version: 'cli.abcxyz.dev/v1alpha1'
kind: 'Template'
desc: 'A template for the ages'
steps:
- desc: 'Include some files and directories'
  action: 'include'
  params:
    paths:
      - paths: ['file1.txt']
        as:    ['.abc']`,
				"file1.txt": "",
			},
			wantErr: `uses the reserved name ".abc"`,
		},
		{
			name: "abc_is_reserved_as_dir_name_in_dest_dir",
			templateContents: map[string]string{
				"spec.yaml": `
api_version: 'cli.abcxyz.dev/v1alpha1'
kind: 'Template'
desc: 'A template for the ages'
steps:
- desc: 'Include some files and directories'
  action: 'include'
  params:
    paths:
      - paths: ['file1.txt']
        as:    ['.abc/file1.txt']`,
				"file1.txt": "",
			},
			wantErr: `uses the reserved name ".abc"`,
		},
		{
			name: "abc_is_not_reserved_for_file_in_subdir",
			templateContents: map[string]string{
				"spec.yaml": `
api_version: 'cli.abcxyz.dev/v1alpha1'
kind: 'Template'
desc: 'A template for the ages'
steps:
- desc: 'Include some files and directories'
  action: 'include'
  params:
    paths:
      - paths: ['file1.txt']
        as:    ['foo/.abc']`,
				"file1.txt": "",
			},
			wantDestContents: map[string]string{
				"foo/.abc": "",
			},
		},
		{
			name: "abc_is_not_reserved_as_subdir_name",
			templateContents: map[string]string{
				"spec.yaml": `
api_version: 'cli.abcxyz.dev/v1alpha1'
kind: 'Template'
desc: 'A template for the ages'
steps:
- desc: 'Include some files and directories'
  action: 'include'
  params:
    paths:
      - paths: ['file1.txt']
        as:    ['foo/.abc/bar.txt']`,
				"file1.txt": "",
			},
			wantDestContents: map[string]string{
				"foo/.abc/bar.txt": "",
			},
		},
		{
			name: "independent_rule_validation_valid_rules",
			templateContents: abctestutil.WithGitRepoAt("", map[string]string{
				".git/refs/tags/v1.2.3": abctestutil.MinimalGitHeadSHA,
				"spec.yaml": `api_version: 'cli.abcxyz.dev/v1beta4'
kind: 'Template'
desc: 'My template'

rules:
  - rule: 'int(2) < int(10)'
    message: 'rule validation'

steps:
  - desc: 'print a message' 
    action: 'print'
    params:
      message: 'rule validation passed'
`,
			}),
			wantStdout:       "rule validation passed\n",
			wantDestContents: map[string]string{},
		},
		{
			name: "independent_rule_validation_invalid_rules",
			templateContents: abctestutil.WithGitRepoAt("", map[string]string{
				".git/refs/tags/v1.2.3": abctestutil.MinimalGitHeadSHA,
				"spec.yaml": `api_version: 'cli.abcxyz.dev/v1beta4'
kind: 'Template'
desc: 'My template'

rules:
  - rule: 'int(2) > int(10)'
    message: 'invalid rule: 2 cannot be greater than 10'
  - rule: '"abc".startsWith("z")'
    message: 'invalid rule: abc does not start with z'

steps:
  - desc: 'print a message' 
    action: 'print'
    params:
      message: 'rule validation passed'
`,
			}),
			wantErr: "rules validation failed:\n\nRule:      int(2) > int(10)\nRule msg:  invalid rule: 2 cannot be greater than 10\n\nRule:      \"abc\".startsWith(\"z\")\nRule msg:  invalid rule: abc does not start with z\n",
		},
		{
			name: "independent_rule_validation_built_in_vars_in_scope",
			templateContents: abctestutil.WithGitRepoAt("", map[string]string{
				".git/refs/tags/v1.2.3": abctestutil.MinimalGitHeadSHA,
				"spec.yaml": `api_version: 'cli.abcxyz.dev/v1beta4'
kind: 'Template'
desc: 'My template'

rules:
  - rule: '_git_sha == "ahl8foqboh8ktqzxnymuvdcg91hvim0cfszlcstl"'
    message: 'git sha must have specific value'
  - rule: '_git_short_sha == "ahl8foq"'
    message: 'git short sha must have specific value'
  - rule: '_git_tag == "v1.2.3"'
    message: 'git tag must have specific value'

steps:
  - desc: 'print a message' 
    action: 'print'
    params:
      message: |-
        git sha: {{._git_sha}}
        git short sha: {{._git_short_sha}}
        git tag: {{._git_tag}}
`,
			}),
			overrideBuiltinVars: map[string]string{
				"_git_sha":       "ahl8foqboh8ktqzxnymuvdcg91hvim0cfszlcstl",
				"_git_short_sha": "ahl8foq",
				"_git_tag":       "v1.2.3",
			},
			wantStdout:       "git sha: ahl8foqboh8ktqzxnymuvdcg91hvim0cfszlcstl\ngit short sha: ahl8foq\ngit tag: v1.2.3\n",
			wantDestContents: map[string]string{},
		},
		{
			name: "formatTime_not_in_scope_on_old_spec",
			templateContents: map[string]string{
				"spec.yaml": `api_version: 'cli.abcxyz.dev/v1beta5'
kind: 'Template'
desc: 'A template for the ages'
steps:
- desc: 'Print a message'
  action: 'print'
  params:
    message: 'The timestamp is {{formatTime ._now_ms "2006-01-02T15:04:05"}}'`,
			},
			wantErr: `function "formatTime" not defined`,
		},
		{
			name: "formatTime_is_in_scope_on_new_spec",
			templateContents: map[string]string{
				"spec.yaml": `api_version: 'cli.abcxyz.dev/v1beta6'
kind: 'Template'
desc: 'A template for the ages'
steps:
- desc: 'Print a message'
  action: 'print'
  params:
    message: 'The timestamp is {{formatTime ._now_ms "2006-01-02T15:04:05"}}'`,
			},
			wantStdout: "The timestamp is 2023-12-08T23:59:02\n",
		},
		{
			name: "_now_ms_not_in_scope_on_old_spec",
			templateContents: map[string]string{
				"spec.yaml": `api_version: 'cli.abcxyz.dev/v1beta5'
kind: 'Template'
desc: 'A template for the ages'
steps:
- desc: 'Print a message'
  action: 'print'
  params:
    message: 'The timestamp is {{ ._now_ms }}'`,
			},
			wantErr: `nonexistent variable name "_now_ms"`,
		},
		{
			name: "_now_ms_is_in_scope_on_new_spec",
			templateContents: map[string]string{
				"spec.yaml": `api_version: 'cli.abcxyz.dev/v1beta6'
kind: 'Template'
desc: 'A template for the ages'
steps:
- desc: 'Print a message'
  action: 'print'
  params:
    message: 'The timestamp is {{ ._now_ms }}'`,
			},
			wantStdout: "The timestamp is 1702079942000\n",
		},
		{
			name: "flag_ignore_unknown_inputs",
			flagInputs: map[string]string{
				// This input doesn't exist. Shouldn't cause a crash though.
				"nonexistent_input": "hrm",

				"name_to_greet":      "Bob",
				"emoji_suffix":       "🐈",
				"ending_punctuation": "!",
			},
			flagIgnoreUnknownInputs: true,
			flagManifest:            true,
			templateContents: map[string]string{
				"myfile.txt":           "Some random stuff",
				"spec.yaml":            specContents,
				"file1.txt":            "my favorite color is blue",
				"dir1/file_in_dir.txt": "file_in_dir contents",
				"dir2/file2.txt":       "file2 contents",
			},
			wantStdout: "Hello, Bob🐈!\n",
			wantDestContents: map[string]string{
				"file1.txt":            "my favorite color is red",
				"dir1/file_in_dir.txt": "file_in_dir contents",
				"dir2/file2.txt":       "file2 contents",
			},
			wantManifest: &manifest.Manifest{
				CreationTime:     clk.Now(),
				ModificationTime: clk.Now(),
				Inputs: []*manifest.Input{
					{
						Name:  mdl.S("emoji_suffix"),
						Value: mdl.S("\U0001F408"),
					},
					{
						Name:  mdl.S("ending_punctuation"),
						Value: mdl.S("!"),
					},
					{
						Name:  mdl.S("name_to_greet"),
						Value: mdl.S("Bob"),
					},
				},
				OutputFiles: []*manifest.OutputFile{
					{
						File: mdl.S("dir1/file_in_dir.txt"),
					},
					{
						File: mdl.S("dir2/file2.txt"),
					},
					{
						File: mdl.S("file1.txt"),
					},
				},
			},
		},
	}

	for _, tc := range cases {
		tc := tc
		t.Run(tc.name, func(t *testing.T) {
			t.Parallel()

			tempDir := t.TempDir()
			outDir := filepath.Join(tempDir, "out_dir")
			abctestutil.WriteAll(t, outDir, tc.existingDestContents)

			inputFilePaths := make([]string, 0, len(tc.inputFileNames))
			for _, f := range tc.inputFileNames {
				inputFileDir := filepath.Join(tempDir, "inputs")
				abctestutil.WriteAll(t, inputFileDir, map[string]string{f: tc.inputFileContents[f]})
				inputFilePaths = append(inputFilePaths, filepath.Join(inputFileDir, f))
			}

			backupDir := filepath.Join(tempDir, "backups")
			sourceDir := filepath.Join(tempDir, "source")
			abctestutil.WriteAll(t, sourceDir, tc.templateContents)
			rfs := &common.RealFS{}
			stdoutBuf := &strings.Builder{}
			p := &Params{
				AcceptDefaults:         tc.flagAcceptDefaults,
				Backups:                true,
				BackupDir:              backupDir,
				Clock:                  clk,
				ContinueWithoutPatches: tc.flagContinueWithoutPatches,
				DebugStepDiffs:         tc.flagDebugStepDiffs,
				Downloader:             &templatesource.LocalDownloader{SrcPath: sourceDir},
				ForceOverwrite:         tc.flagForceOverwrite,
				FS: &common.ErrorFS{
					FS:           rfs,
					RemoveAllErr: tc.removeAllErr,
				},
				IgnoreUnknownInputs:  tc.flagIgnoreUnknownInputs,
				InputFiles:           inputFilePaths,
				InputsFromFlags:      tc.flagInputs,
				KeepTempDirs:         tc.flagKeepTempDirs,
				Manifest:             tc.flagManifest,
				BackfillManifestOnly: tc.flagBackfillManifestOnly,
				OutDir:               outDir,
				OverrideBuiltinVars:  tc.overrideBuiltinVars,
				SkipInputValidation:  tc.flagSkipInputValidation,
				SourceForMessages:    sourceDir,
				Stdout:               stdoutBuf,
				TempDirBase:          tempDir,
				UpgradeChannel:       tc.flagUpgradeChannel,
			}

			ctx := logging.WithLogger(context.Background(), logging.TestLogger(t))
			result, err := Render(ctx, p)
			if diff := testutil.DiffErrString(err, tc.wantErr); diff != "" {
				t.Error(diff)
			}
			if err != nil {
				errStr := err.Error()
				if strings.Count(errStr, " at line ") > 1 {
					t.Errorf(`this error message reported the "at line" location more than once: %q`, errStr)
				}
			}
			if err == nil {
				verifyManifest(ctx, t, result.ManifestPath != "", filepath.Join(outDir, result.ManifestPath), tc.wantManifest)
			}

			if diff := cmp.Diff(stdoutBuf.String(), tc.wantStdout); diff != "" {
				t.Errorf("template output was not as expected; (-got,+want): %s", diff)
			}

			var gotTemplateContents map[string]string
			templateDir, ok := abctestutil.TestMustGlob(t, filepath.Join(tempDir, tempdir.TemplateDirNamePart+"*")) // the * accounts for the random cookie added by mkdirtemp
			if ok {
				gotTemplateContents = abctestutil.LoadDir(t, templateDir)
			}
			if diff := cmp.Diff(gotTemplateContents, tc.wantTemplateContents); diff != "" {
				t.Errorf("template directory contents were not as expected (-got,+want): %s", diff)
			}

			var gotScratchContents map[string]string
			scratchDir, ok := abctestutil.TestMustGlob(t, filepath.Join(tempDir, tempdir.ScratchDirNamePart+"*"))
			if ok {
				gotScratchContents = abctestutil.LoadDir(t, scratchDir)
			}
			if diff := cmp.Diff(gotScratchContents, tc.wantScratchContents, cmpopts.EquateEmpty()); diff != "" {
				t.Errorf("scratch directory contents were not as expected (-got,+want): %s", diff)
			}

			// The manifest is verified separately, hence the SkipGlob().
			gotDestContents := abctestutil.LoadDir(t, outDir, abctestutil.SkipGlob(".abc/manifest*"))
			if diff := cmp.Diff(gotDestContents, tc.wantDestContents, cmpopts.EquateEmpty()); diff != "" {
				t.Errorf("dest directory contents were not as expected (-got,+want): %s", diff)
			}

			var gotBackupContents map[string]string
			backupSubdir, ok := abctestutil.TestMustGlob(t, filepath.Join(backupDir, "*")) // When a backup directory is created, an unpredictable timestamp is added, hence the "*"
			if ok {
				gotBackupContents = abctestutil.LoadDir(t, backupSubdir)
			}
			if diff := cmp.Diff(gotBackupContents, tc.wantBackupContents, cmpopts.EquateEmpty()); diff != "" {
				t.Errorf("backups directory contents were not as expected (-got,+want): %s", diff)
			}

			var gotDebugContents map[string]string
			debugDir, ok := abctestutil.TestMustGlob(t, filepath.Join(tempDir, tempdir.DebugStepDiffsDirNamePart+"*"))
			if ok {
				gotDebugContents = abctestutil.LoadDir(t, debugDir)
			}
			gotDebugDirExists := len(gotDebugContents) > 0
			if tc.flagDebugStepDiffs != gotDebugDirExists {
				t.Errorf("debug directory existence is %t but should be %t", gotDebugDirExists, tc.flagDebugStepDiffs)
			}
		})
	}
}

func verifyManifest(ctx context.Context, tb testing.TB, gotManifest bool, manifestPath string, want *manifest.Manifest) {
	tb.Helper()

	if !gotManifest {
		if want == nil {
			// No manifest was outputted, and none was expected, so that's a success
			return
		}
		tb.Errorf("got no manifest, but wanted %v", want)
		return
	}

	got := mustLoadManifest(ctx, tb, manifestPath)

	opts := []cmp.Option{
		// Don't force test authors to assert the line and column numbers
		cmpopts.IgnoreTypes(&model.ConfigPos{}, model.ConfigPos{}),
		cmpopts.IgnoreFields(manifest.Manifest{}, "TemplateDirhash"),
		cmpopts.IgnoreFields(manifest.OutputFile{}, "Hash"),
		cmpopts.EquateEmpty(),
	}

	if diff := cmp.Diff(got, want, opts...); diff != "" {
		tb.Errorf("the outputted manifest was not as expected (-got,+want): %s", diff)
	}
}

func TestPromptDialog(t *testing.T) {
	t.Parallel()

	cases := []struct {
		name          string
		inputs        []*spec.Input
		flagInputVals map[string]string // Simulates some inputs having already been provided by flags, like --input=foo=bar means we shouldn't prompt for "foo"
		dialog        []prompt.DialogStep
		want          map[string]string
		wantErr       string
	}{
		{
			name: "single_input_prompt",
			inputs: []*spec.Input{
				{
					Name: mdl.S("animal"),
					Desc: mdl.S("your favorite animal"),
				},
			},
			dialog: []prompt.DialogStep{
				{
					WaitForPrompt: `
Input name:   animal
Description:  your favorite animal

Enter value: `,
					ThenRespond: "alligator\n",
				},
			},
			want: map[string]string{
				"animal": "alligator",
			},
		},
		{
			name: "single_input_prompt_with_single_validation_rule",
			inputs: []*spec.Input{
				{
					Name: mdl.S("animal"),
					Desc: mdl.S("your favorite animal"),
					Rules: []*spec.Rule{
						{
							Rule:    mdl.S("size(animal) > 1"),
							Message: mdl.S("length must be greater than 1"),
						},
					},
				},
			},
			dialog: []prompt.DialogStep{
				{
					WaitForPrompt: `
Input name:   animal
Description:  your favorite animal
Rule:         size(animal) > 1
Rule msg:     length must be greater than 1

Enter value: `,
					ThenRespond: "alligator\n",
				},
			},
			want: map[string]string{
				"animal": "alligator",
			},
		},
		{
			name: "single_input_prompt_with_multiple_validation_rules",
			inputs: []*spec.Input{
				{
					Name: mdl.S("animal"),
					Desc: mdl.S("your favorite animal"),
					Rules: []*spec.Rule{
						{
							Rule:    mdl.S("size(animal) > 1"),
							Message: mdl.S("length must be greater than 1"),
						},
						{
							Rule:    mdl.S("size(animal) < 100"),
							Message: mdl.S("length must be less than 100"),
						},
					},
				},
			},
			dialog: []prompt.DialogStep{
				{
					WaitForPrompt: `
Input name:   animal
Description:  your favorite animal
Rule 0:       size(animal) > 1
Rule 0 msg:   length must be greater than 1
Rule 1:       size(animal) < 100
Rule 1 msg:   length must be less than 100

Enter value: `,
					ThenRespond: "alligator\n",
				},
			},
			want: map[string]string{
				"animal": "alligator",
			},
		},
		{
			name: "multiple_input_prompts",
			inputs: []*spec.Input{
				{
					Name: mdl.S("animal"),
					Desc: mdl.S("your favorite animal"),
				},
				{
					Name: mdl.S("car"),
					Desc: mdl.S("your favorite car"),
				},
			},
			dialog: []prompt.DialogStep{
				{
					WaitForPrompt: `
Input name:   animal
Description:  your favorite animal

Enter value: `,
					ThenRespond: "alligator\n",
				},
				{
					WaitForPrompt: `
Input name:   car
Description:  your favorite car

Enter value: `,
					ThenRespond: "Ford Bronco 🐎\n",
				},
			},
			want: map[string]string{
				"animal": "alligator",
				"car":    "Ford Bronco 🐎",
			},
		},
		{
			name: "single_input_should_not_be_prompted_if_provided_by_command_line_flags",
			inputs: []*spec.Input{
				{
					Name: mdl.S("animal"),
					Desc: mdl.S("your favorite animal"),
				},
			},
			flagInputVals: map[string]string{
				"animal": "alligator",
			},
			dialog: nil,
			want: map[string]string{
				"animal": "alligator",
			},
		},
		{
			name: "two_inputs_of_which_one_is_provided_and_one_prompted",
			inputs: []*spec.Input{
				{
					Name: mdl.S("animal"),
					Desc: mdl.S("your favorite animal"),
				},
				{
					Name: mdl.S("car"),
					Desc: mdl.S("your favorite car"),
				},
			},
			flagInputVals: map[string]string{
				"animal": "duck",
			},
			dialog: []prompt.DialogStep{
				{
					WaitForPrompt: `
Input name:   car
Description:  your favorite car

Enter value: `,
					ThenRespond: "Peugeot\n",
				},
			},
			want: map[string]string{
				"animal": "duck",
				"car":    "Peugeot",
			},
		},
		{
			name:   "template_has_no_inputs",
			inputs: []*spec.Input{},
		},
		{
			name: "single_input_with_default_accepted",
			inputs: []*spec.Input{
				{
					Name:    mdl.S("animal"),
					Desc:    mdl.S("your favorite animal"),
					Default: mdl.SP("shark"),
				},
			},
			dialog: []prompt.DialogStep{
				{
					WaitForPrompt: `
Input name:   animal
Description:  your favorite animal
Default:      shark

Enter value, or leave empty to accept default: `,
					ThenRespond: "\n",
				},
			},
			want: map[string]string{
				"animal": "shark",
			},
		},
		{
			name: "single_input_with_default_not_accepted",
			inputs: []*spec.Input{
				{
					Name:    mdl.S("animal"),
					Desc:    mdl.S("your favorite animal"),
					Default: mdl.SP("shark"),
				},
			},
			dialog: []prompt.DialogStep{
				{
					WaitForPrompt: `
Input name:   animal
Description:  your favorite animal
Default:      shark

Enter value, or leave empty to accept default: `,
					ThenRespond: "alligator\n",
				},
			},
			want: map[string]string{
				"animal": "alligator",
			},
		},
		{
			name: "default_empty_string_should_be_printed_quoted",
			inputs: []*spec.Input{
				{
					Name:    mdl.S("animal"),
					Desc:    mdl.S("your favorite animal"),
					Default: mdl.SP(""),
				},
			},
			dialog: []prompt.DialogStep{
				{
					WaitForPrompt: `
Input name:   animal
Description:  your favorite animal
Default:      ""

Enter value, or leave empty to accept default: `,
					ThenRespond: "\n",
				},
			},
			want: map[string]string{
				"animal": "",
			},
		},
	}

	for _, tc := range cases {
		tc := tc
		t.Run(tc.name, func(t *testing.T) {
			t.Parallel()

			// TODO rewrite to use framework

			cmd := &cli.BaseCommand{}

			stdinReader, stdinWriter := io.Pipe()
			stdoutReader, stdoutWriter := io.Pipe()
			_, stderrWriter := io.Pipe()

			cmd.SetStdin(stdinReader)
			cmd.SetStdout(stdoutWriter)
			cmd.SetStderr(stderrWriter)

			ctx := context.Background()
			errCh := make(chan error)
			var got map[string]string
			go func() {
				defer close(errCh)
				params := &input.ResolveParams{
					Inputs:             tc.flagInputVals,
					Prompt:             true,
					Prompter:           cmd,
					SkipPromptTTYCheck: true,
					Spec: &spec.Spec{
						Inputs: tc.inputs,
					},
				}
				var err error
				got, err = input.Resolve(ctx, params)
				errCh <- err
			}()

			for _, ds := range tc.dialog {
				prompt.ReadWithTimeout(t, stdoutReader, ds.WaitForPrompt)
				prompt.WriteWithTimeout(t, stdinWriter, ds.ThenRespond)
			}

			select {
			case err := <-errCh:
				if diff := testutil.DiffErrString(err, tc.wantErr); diff != "" {
					t.Fatal(diff)
				}
			case <-time.After(time.Second):
				t.Fatal("timed out waiting for background goroutine to finish")
			}
			if diff := cmp.Diff(got, tc.want, cmpopts.EquateEmpty()); diff != "" {
				t.Fatalf("input values were different than expected (-got,+want): %s", diff)
			}
		})
	}
}

// mustLoadManifest parses the given manifest file.
func mustLoadManifest(ctx context.Context, tb testing.TB, path string) *manifest.Manifest {
	tb.Helper()

	f, err := os.Open(path)
	if err != nil {
		tb.Fatalf("failed to open manifest file at %q: %v", path, err)
	}
	defer f.Close()

	manifestI, err := decode.DecodeValidateUpgrade(ctx, f, path, decode.KindManifest)
	if err != nil {
		tb.Fatalf("error reading manifest file: %v", err)
	}

	out, ok := manifestI.(*manifest.Manifest)
	if !ok {
		tb.Fatalf("internal error: manifest file did not decode to *manifest.Manifest")
	}

	return out
}<|MERGE_RESOLUTION|>--- conflicted
+++ resolved
@@ -90,7 +90,6 @@
 `
 
 	cases := []struct {
-<<<<<<< HEAD
 		name                       string
 		templateContents           map[string]string
 		existingDestContents       map[string]string
@@ -115,31 +114,7 @@
 		wantBackupContents         map[string]string
 		wantStdout                 string
 		wantErr                    string
-=======
-		name                     string
-		templateContents         map[string]string
-		existingDestContents     map[string]string
-		flagInputs               map[string]string
-		inputFileNames           []string
-		inputFileContents        map[string]string
-		flagAcceptDefaults       bool
-		flagKeepTempDirs         bool
-		flagForceOverwrite       bool
-		flagIgnoreUnknownInputs  bool
-		flagSkipInputValidation  bool
-		flagManifest             bool
-		flagBackfillManifestOnly bool
-		flagUpgradeChannel       string
-		flagDebugStepDiffs       bool
-		overrideBuiltinVars      map[string]string
-		removeAllErr             error
-		wantScratchContents      map[string]string
-		wantTemplateContents     map[string]string
-		wantDestContents         map[string]string
-		wantBackupContents       map[string]string
-		wantStdout               string
-		wantErr                  string
->>>>>>> 60737a0c
+
 		// manifests are part of the destination directory, but are compared
 		// separately because they change every time we add a new api_version
 		// and we don't want to change a bunch of "wanted" strings every time.
