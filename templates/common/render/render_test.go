--- conflicted
+++ resolved
@@ -103,11 +103,7 @@
 		flagIgnoreUnknownInputs    bool
 		flagSkipInputValidation    bool
 		flagManifest               bool
-<<<<<<< HEAD
-		flagManifestOnly           bool
-=======
 		flagBackfillManifestOnly   bool
->>>>>>> fd555a07
 		flagUpgradeChannel         string
 		flagDebugStepDiffs         bool
 		overrideBuiltinVars        map[string]string
@@ -118,10 +114,7 @@
 		wantBackupContents         map[string]string
 		wantStdout                 string
 		wantErr                    string
-<<<<<<< HEAD
-=======
-
->>>>>>> fd555a07
+
 		// manifests are part of the destination directory, but are compared
 		// separately because they change every time we add a new api_version
 		// and we don't want to change a bunch of "wanted" strings every time.
@@ -396,7 +389,7 @@
             with: 'red'`,
 			},
 			flagManifest:               true,
-			flagManifestOnly:           true,
+			flagBackfillManifestOnly:   true,
 			flagContinueWithoutPatches: true,
 			existingDestContents: map[string]string{
 				"myfile.txt": "red",
@@ -1575,11 +1568,7 @@
 				InputsFromFlags:      tc.flagInputs,
 				KeepTempDirs:         tc.flagKeepTempDirs,
 				Manifest:             tc.flagManifest,
-<<<<<<< HEAD
-				BackfillManifestOnly: tc.flagManifestOnly,
-=======
 				BackfillManifestOnly: tc.flagBackfillManifestOnly,
->>>>>>> fd555a07
 				OutDir:               outDir,
 				OverrideBuiltinVars:  tc.overrideBuiltinVars,
 				SkipInputValidation:  tc.flagSkipInputValidation,
