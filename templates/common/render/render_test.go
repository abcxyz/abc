// Copyright 2024 The Authors (see AUTHORS file)
//
// Licensed under the Apache License, Version 2.0 (the "License");
// you may not use this file except in compliance with the License.
// You may obtain a copy of the License at
//
//      http://www.apache.org/licenses/LICENSE-2.0
//
// Unless required by applicable law or agreed to in writing, software
// distributed under the License is distributed on an "AS IS" BASIS,
// WITHOUT WARRANTIES OR CONDITIONS OF ANY KIND, either express or implied.
// See the License for the specific language governing permissions and
// limitations under the License.

package render

import (
	"context"
	"fmt"
	"io"
	"path/filepath"
	"strings"
	"testing"
	"time"

	"github.com/benbjohnson/clock"
	"github.com/google/go-cmp/cmp"
	"github.com/google/go-cmp/cmp/cmpopts"

	"github.com/abcxyz/abc/templates/common"
	"github.com/abcxyz/abc/templates/common/builtinvar"
	"github.com/abcxyz/abc/templates/common/input"
	"github.com/abcxyz/abc/templates/common/tempdir"
	"github.com/abcxyz/abc/templates/common/templatesource"
	"github.com/abcxyz/abc/templates/model"
	manifest "github.com/abcxyz/abc/templates/model/manifest/v1alpha1"
	spec "github.com/abcxyz/abc/templates/model/spec/v1beta6"
	abctestutil "github.com/abcxyz/abc/templates/testutil"
	mdl "github.com/abcxyz/abc/templates/testutil/model"
	"github.com/abcxyz/pkg/cli"
	"github.com/abcxyz/pkg/logging"
	"github.com/abcxyz/pkg/testutil"
)

func TestRender(t *testing.T) {
	t.Parallel()

	clk := clock.NewMock()
	// We don't use UTC time here because we want to make sure local time
	// gets converted to UTC time before saving.
	loc, err := time.LoadLocation("America/Los_Angeles")
	if err != nil {
		t.Fatalf("time.LoadLocation(): %v", err)
	}
	clk.Set(time.Date(2023, 12, 8, 15, 59, 2, 13, loc))

	// Many (but not all) of the subtests use this spec.yaml.
	specContents := `
api_version: 'cli.abcxyz.dev/v1alpha1'
kind: 'Template'
desc: 'A template for the ages'
inputs:
- name: 'name_to_greet'
  desc: 'A name to include in the message'
- name: 'emoji_suffix'
  desc: 'An emoji suffix to include in message'
- name: 'ending_punctuation'
  desc: 'The punctuation mark with which to end the message'
  default:  '.'
steps:
- desc: 'Print a message'
  action: 'print'
  params:
    message: 'Hello, {{.name_to_greet}}{{.emoji_suffix}}{{.ending_punctuation}}'
- desc: 'Include some files and directories'
  action: 'include'
  params:
    paths:
      - paths: ['file1.txt', 'dir1', 'dir2/file2.txt']
- desc: 'Replace "blue" with "red"'
  action: 'string_replace'
  params:
    paths: ['.']
    replacements:
    - to_replace: 'blue'
      with: 'red'
`

	cases := []struct {
		name                    string
		templateContents        map[string]string
		existingDestContents    map[string]string
		flagInputs              map[string]string
		inputFileNames          []string
		inputFileContents       map[string]string
		flagKeepTempDirs        bool
		flagForceOverwrite      bool
		flagSkipInputValidation bool
		flagManifest            bool
		flagDebugStepDiffs      bool
		overrideBuiltinVars     map[string]string
		removeAllErr            error
		wantScratchContents     map[string]string
		wantTemplateContents    map[string]string
		wantDestContents        map[string]string
		wantBackupContents      map[string]string
		wantStdout              string
		wantErr                 string
		// manifests are part of the destination directory, but are compared
		// separately because they change every time we add a new api_version
		// and we don't want to change a bunch of "wanted" strings every time.
		wantManifest *manifest.Manifest
	}{
		{
			name: "simple_success_with_inputs_flag",
			flagInputs: map[string]string{
				"name_to_greet":      "Bob",
				"emoji_suffix":       "🐈",
				"ending_punctuation": "!",
			},
			templateContents: map[string]string{
				"myfile.txt":           "Some random stuff",
				"spec.yaml":            specContents,
				"file1.txt":            "my favorite color is blue",
				"dir1/file_in_dir.txt": "file_in_dir contents",
				"dir2/file2.txt":       "file2 contents",
			},
			wantStdout: "Hello, Bob🐈!\n",
			wantDestContents: map[string]string{
				"file1.txt":            "my favorite color is red",
				"dir1/file_in_dir.txt": "file_in_dir contents",
				"dir2/file2.txt":       "file2 contents",
			},
		},
		{
			name: "simple_success_with_debug_flag",
			flagInputs: map[string]string{
				"name_to_greet":      "Bob",
				"emoji_suffix":       "🐈",
				"ending_punctuation": "!",
			},
			flagDebugStepDiffs: true,
			templateContents: map[string]string{
				"myfile.txt":           "Some random stuff",
				"spec.yaml":            specContents,
				"file1.txt":            "my favorite color is blue",
				"dir1/file_in_dir.txt": "file_in_dir contents",
				"dir2/file2.txt":       "file2 contents",
			},
			wantStdout: "Hello, Bob🐈!\n",
			wantDestContents: map[string]string{
				"file1.txt":            "my favorite color is red",
				"dir1/file_in_dir.txt": "file_in_dir contents",
				"dir2/file2.txt":       "file2 contents",
			},
		},
		{
			name: "simple_success_with_manifest",
			flagInputs: map[string]string{
				"name_to_greet":      "Bob",
				"emoji_suffix":       "🐈",
				"ending_punctuation": "!",
			},
			templateContents: map[string]string{
				"myfile.txt":           "Some random stuff",
				"spec.yaml":            specContents,
				"file1.txt":            "my favorite color is blue",
				"dir1/file_in_dir.txt": "file_in_dir contents",
				"dir2/file2.txt":       "file2 contents",
			},
			flagManifest: true,
			wantStdout:   "Hello, Bob🐈!\n",
			wantDestContents: map[string]string{
				"file1.txt":            "my favorite color is red",
				"dir1/file_in_dir.txt": "file_in_dir contents",
				"dir2/file2.txt":       "file2 contents",
			},
			wantManifest: &manifest.Manifest{
				CreationTime:     clk.Now(),
				ModificationTime: clk.Now(),
				TemplateDirhash:  mdl.S("h1:Gym1rh37Q4e6h72ELjloc4lfVPR6B6tuRaLnFmakAYo="),
				Inputs: []*manifest.Input{
					{
						Name:  mdl.S("emoji_suffix"),
						Value: mdl.S("\U0001F408"),
					},
					{
						Name:  mdl.S("ending_punctuation"),
						Value: mdl.S("!"),
					},
					{
						Name:  mdl.S("name_to_greet"),
						Value: mdl.S("Bob"),
					},
				},
				OutputFiles: []*manifest.OutputFile{
					{
						File: mdl.S("dir1/file_in_dir.txt"),
						Hash: mdl.S("h1:IeeGbHh8lPKI7ISJDiQTcNzKT/kATZ6IBgL4PbzOE4M="),
					},
					{
						File: mdl.S("dir2/file2.txt"),
						Hash: mdl.S("h1:AUDAxmpkSrLdJ6xVNvIMw3PW/RiW+YOOy0WVZ13aAfo="),
					},
					{
						File: mdl.S("file1.txt"),
						Hash: mdl.S("h1:UQ18krF3vW1ggpVvzlSWqmU0l4Fsuskdq7PaT9KHZ/4="),
					},
				},
			},
		},
		{
			name:           "simple_success_with_input_file_flag",
			inputFileNames: []string{"inputs.yaml"},
			inputFileContents: map[string]string{
				"inputs.yaml": `
name_to_greet: 'Bob'
emoji_suffix: '🐈'`,
			},
			templateContents: map[string]string{
				"myfile.txt":           "Some random stuff",
				"spec.yaml":            specContents,
				"file1.txt":            "my favorite color is blue",
				"dir1/file_in_dir.txt": "file_in_dir contents",
				"dir2/file2.txt":       "file2 contents",
			},
			wantStdout: "Hello, Bob🐈.\n",
			wantDestContents: map[string]string{
				"file1.txt":            "my favorite color is red",
				"dir1/file_in_dir.txt": "file_in_dir contents",
				"dir2/file2.txt":       "file2 contents",
			},
		},
		{
			name:           "simple_success_with_both_inputs_and_input_file_flags",
			flagInputs:     map[string]string{"name_to_greet": "Robert"},
			inputFileNames: []string{"inputs.yaml"},
			inputFileContents: map[string]string{
				"inputs.yaml": `
name_to_greet: 'Bob'
emoji_suffix: '🐈'`,
			},
			templateContents: map[string]string{
				"myfile.txt":           "Some random stuff",
				"spec.yaml":            specContents,
				"file1.txt":            "my favorite color is blue",
				"dir1/file_in_dir.txt": "file_in_dir contents",
				"dir2/file2.txt":       "file2 contents",
			},
			wantStdout: "Hello, Robert🐈.\n",
			wantDestContents: map[string]string{
				"file1.txt":            "my favorite color is red",
				"dir1/file_in_dir.txt": "file_in_dir contents",
				"dir2/file2.txt":       "file2 contents",
			},
		},
		{
			name:           "simple_success_with_two_input_file_flags",
			inputFileNames: []string{"inputs.yaml", "other-inputs.yaml"},
			inputFileContents: map[string]string{
				"inputs.yaml": `
name_to_greet: 'Bob'`,
				"other-inputs.yaml": `
emoji_suffix: '🐈'`,
			},
			templateContents: map[string]string{
				"myfile.txt":           "Some random stuff",
				"spec.yaml":            specContents,
				"file1.txt":            "my favorite color is blue",
				"dir1/file_in_dir.txt": "file_in_dir contents",
				"dir2/file2.txt":       "file2 contents",
			},
			wantStdout: "Hello, Bob🐈.\n",
			wantDestContents: map[string]string{
				"file1.txt":            "my favorite color is red",
				"dir1/file_in_dir.txt": "file_in_dir contents",
				"dir2/file2.txt":       "file2 contents",
			},
		},
		{
			name:           "conflicting_input_files",
			inputFileNames: []string{"inputs.yaml", "other-inputs.yaml"},
			inputFileContents: map[string]string{
				"inputs.yaml":       `name_to_greet: 'Alice'`,
				"other-inputs.yaml": `name_to_greet: 'Bob'`,
			},
			templateContents: map[string]string{
				"spec.yaml": specContents,
			},
			wantErr: "input key \"name_to_greet\" appears in multiple input files",
		},
		{
			name: "keep_temp_dirs_on_success_if_flag",
			flagInputs: map[string]string{
				"name_to_greet": "Bob",
				"emoji_suffix":  "🐈",
			},
			flagKeepTempDirs: true,
			templateContents: map[string]string{
				"spec.yaml":            specContents,
				"file1.txt":            "my favorite color is blue",
				"dir1/file_in_dir.txt": "file_in_dir contents",
				"dir2/file2.txt":       "file2 contents",
			},
			wantStdout: "Hello, Bob🐈.\n",
			wantScratchContents: map[string]string{
				"file1.txt":            "my favorite color is red",
				"dir1/file_in_dir.txt": "file_in_dir contents",
				"dir2/file2.txt":       "file2 contents",
			},
			wantTemplateContents: map[string]string{
				"spec.yaml":            specContents,
				"file1.txt":            "my favorite color is blue",
				"dir1/file_in_dir.txt": "file_in_dir contents",
				"dir2/file2.txt":       "file2 contents",
			},
			wantDestContents: map[string]string{
				"file1.txt":            "my favorite color is red",
				"dir1/file_in_dir.txt": "file_in_dir contents",
				"dir2/file2.txt":       "file2 contents",
			},
		},
		{
			name: "keep_temp_dirs_on_failure_if_flag",
			flagInputs: map[string]string{
				"name_to_greet": "Bob",
				"emoji_suffix":  "🐈",
			},
			flagKeepTempDirs: true,
			templateContents: map[string]string{
				"spec.yaml": "this is an unparseable YAML file *&^#%$",
			},
			wantTemplateContents: map[string]string{
				"spec.yaml": "this is an unparseable YAML file *&^#%$",
			},
			wantErr: "error parsing file spec.yaml",
		},
		{
			name: "existing_dest_file_with_overwrite_flag_should_succeed",
			flagInputs: map[string]string{
				"name_to_greet": "Bob",
				"emoji_suffix":  "🐈",
			},
			flagForceOverwrite: true,
			existingDestContents: map[string]string{
				"file1.txt": "old contents",
			},
			templateContents: map[string]string{
				"myfile.txt":           "Some random stuff",
				"spec.yaml":            specContents,
				"file1.txt":            "new contents",
				"dir1/file_in_dir.txt": "file_in_dir contents",
				"dir2/file2.txt":       "file2 contents",
			},
			wantStdout: "Hello, Bob🐈.\n",
			wantDestContents: map[string]string{
				"file1.txt":            "new contents",
				"dir1/file_in_dir.txt": "file_in_dir contents",
				"dir2/file2.txt":       "file2 contents",
			},
			wantBackupContents: map[string]string{
				"file1.txt": "old contents",
			},
		},
		{
			name: "existing_dest_file_without_overwrite_flag_should_fail",
			flagInputs: map[string]string{
				"name_to_greet": "Bob",
				"emoji_suffix":  "🐈",
			},
			flagForceOverwrite: false,
			existingDestContents: map[string]string{
				"file1.txt": "old contents",
			},
			templateContents: map[string]string{
				"myfile.txt":           "Some random stuff",
				"spec.yaml":            specContents,
				"file1.txt":            "file1 contents",
				"dir1/file_in_dir.txt": "file_in_dir contents",
				"dir2/file2.txt":       "file2 contents",
			},
			wantStdout: "Hello, Bob🐈.\n",
			wantDestContents: map[string]string{
				"file1.txt": "old contents",
			},
			wantErr: "overwriting was not enabled",
		},
		{
			name:                 "fs_error",
			removeAllErr:         fmt.Errorf("fake removeAll error for testing"),
			wantTemplateContents: map[string]string{},
			wantErr:              "fake removeAll error for testing",
		},
		{
			name: "defaults_inputs",
			flagInputs: map[string]string{
				"name_to_greet": "Bob",
				"emoji_suffix":  "🐈",
			},
			templateContents: map[string]string{
				"myfile.txt":           "Some random stuff",
				"spec.yaml":            specContents,
				"file1.txt":            "file1 contents",
				"dir1/file_in_dir.txt": "file_in_dir contents",
				"dir2/file2.txt":       "file2 contents",
			},
			wantStdout: "Hello, Bob🐈.\n",
			wantDestContents: map[string]string{
				"file1.txt":            "file1 contents",
				"dir1/file_in_dir.txt": "file_in_dir contents",
				"dir2/file2.txt":       "file2 contents",
			},
		},
		{
			name: "handles_unknown_inputs",
			flagInputs: map[string]string{
				"name_to_greet": "Bob",
				"emoji_suffix":  "🐈",
				"pets_name":     "Fido",
				"pets_age":      "15",
			},
			templateContents: map[string]string{
				"myfile.txt":           "Some random stuff",
				"spec.yaml":            specContents,
				"file1.txt":            "file1 contents",
				"dir1/file_in_dir.txt": "file_in_dir contents",
				"dir2/file2.txt":       "file2 contents",
			},
			wantErr: `unknown input(s): pets_age, pets_name`,
		},
		{
			name:       "handles_missing_required_inputs",
			flagInputs: map[string]string{},
			templateContents: map[string]string{
				"myfile.txt":           "Some random stuff",
				"spec.yaml":            specContents,
				"file1.txt":            "file1 contents",
				"dir1/file_in_dir.txt": "file_in_dir contents",
				"dir2/file2.txt":       "file2 contents",
			},
			wantErr: `missing input(s): emoji_suffix, name_to_greet`,
		},
		{
			name:         "destination_include_with_manifest",
			flagManifest: true,
			templateContents: map[string]string{
				"spec.yaml": `
api_version: 'cli.abcxyz.dev/v1alpha1'
kind: 'Template'
desc: 'my template'
steps:
  - desc: 'Include from destination'
    action: 'include'
    params:
        paths:
            - paths: ['myfile.txt', 'subdir_a', 'subdir_b/file_b.txt']
              from: 'destination'
  - desc: 'Replace "purple" with "red"'
    action: 'string_replace'
    params:
        paths: ['.']
        replacements:
          - to_replace: 'purple'
            with: 'red'`,
			},
			existingDestContents: map[string]string{
				"myfile.txt":          "purple is my favorite color",
				"subdir_a/file_a.txt": "purple is my favorite color",
				"subdir_b/file_b.txt": "purple is my favorite color",
			},
			wantDestContents: map[string]string{
				"myfile.txt":          "red is my favorite color",
				"subdir_a/file_a.txt": "red is my favorite color",
				"subdir_b/file_b.txt": "red is my favorite color",
			},
			wantBackupContents: map[string]string{
				"myfile.txt":          "purple is my favorite color",
				"subdir_a/file_a.txt": "purple is my favorite color",
				"subdir_b/file_b.txt": "purple is my favorite color",
			},
			wantManifest: &manifest.Manifest{
				// api_version intentionally omitted because it changes every
				// time we add a new api version
				CreationTime:     clk.Now(),
				ModificationTime: clk.Now(),
				TemplateDirhash:  mdl.S("h1:aJN049UDpyv0f6rr9IApCi4PV3Z3llWM2OOSH+KCUzc="),
				OutputFiles: []*manifest.OutputFile{
					{
						File: mdl.S("myfile.txt"),
						Hash: mdl.S("h1:84uJzemmEjGfgzar/DclZc/GatFVOXD39/ewmvykVLs="),
						Patch: mdl.SP(`--- a/myfile.txt
+++ b/myfile.txt
@@ -1 +1 @@
-red is my favorite color
\ No newline at end of file
+purple is my favorite color
\ No newline at end of file
`),
					},
					{
						File: mdl.S("subdir_a/file_a.txt"),
						Hash: mdl.S("h1:84uJzemmEjGfgzar/DclZc/GatFVOXD39/ewmvykVLs="),
						Patch: mdl.SP(`--- a/subdir_a/file_a.txt
+++ b/subdir_a/file_a.txt
@@ -1 +1 @@
-red is my favorite color
\ No newline at end of file
+purple is my favorite color
\ No newline at end of file
`),
					},
					{
						File: mdl.S("subdir_b/file_b.txt"),
						Hash: mdl.S("h1:84uJzemmEjGfgzar/DclZc/GatFVOXD39/ewmvykVLs="),
						Patch: mdl.SP(`--- a/subdir_b/file_b.txt
+++ b/subdir_b/file_b.txt
@@ -1 +1 @@
-red is my favorite color
\ No newline at end of file
+purple is my favorite color
\ No newline at end of file
`),
					},
				},
			},
		},
		{
			name: "mix_of_destination_include_and_normal_include",
			templateContents: map[string]string{
				"file_b.txt": "red is my favorite color",
				"spec.yaml": `
api_version: 'cli.abcxyz.dev/v1alpha1'
kind: 'Template'
desc: 'my template'
steps:
  - desc: 'Include from destination'
    action: 'include'
    params:
        paths:
            - paths: ['file_a.txt']
              from: 'destination'
  - desc: 'Include from template'
    action: 'include'
    params:
        paths:
            - paths: ['file_b.txt']
  - desc: 'Replace "purple" with "red"'
    action: 'string_replace'
    params:
        paths: ['.']
        replacements:
          - to_replace: 'purple'
            with: 'red'`,
			},
			existingDestContents: map[string]string{
				"file_a.txt": "purple is my favorite color",
			},
			wantDestContents: map[string]string{
				"file_a.txt": "red is my favorite color",
				"file_b.txt": "red is my favorite color",
			},
			wantBackupContents: map[string]string{
				"file_a.txt": "purple is my favorite color",
			},
		},
		{
			name: "with_default_ignore",
			templateContents: map[string]string{
				"dir/file_b.txt":          "red is my favorite color",
				".bin/file_to_ignore.txt": "src: file to ignore",
				"spec.yaml": `
api_version: 'cli.abcxyz.dev/v1alpha1'
kind: 'Template'
desc: 'my template'
steps:
  - desc: 'Include from destination'
    action: 'include'
    params:
        paths:
            - paths: ['.']
              from: 'destination'
  - desc: 'Include from template'
    action: 'include'
    params:
        paths:
            - paths: ['.']
  - desc: 'Replace "purple" with "red"'
    action: 'string_replace'
    params:
        paths: ['.']
        replacements:
          - to_replace: 'purple'
            with: 'red'`,
			},
			existingDestContents: map[string]string{
				"file_a.txt":              "purple is my favorite color",
				".bin/file_to_ignore.txt": "dest: purple is my favorite color",
			},
			wantDestContents: map[string]string{
				"file_a.txt":              "red is my favorite color",
				"dir/file_b.txt":          "red is my favorite color",
				".bin/file_to_ignore.txt": "dest: purple is my favorite color",
			},
			wantBackupContents: map[string]string{
				"file_a.txt": "purple is my favorite color",
			},
		},
		{
			name: "with_custom_ignore",
			templateContents: map[string]string{
				"sub_dir/file_b.txt": "src: file to ignore",
				"spec.yaml": `
api_version: 'cli.abcxyz.dev/v1beta2'
kind: 'Template'
desc: 'my template'
ignore:
  - 'sub_dir/file_b.txt'
steps:
  - desc: 'Include from destination'
    action: 'include'
    params:
        paths:
            - paths: ['.']
              from: 'destination'
  - desc: 'Include from template'
    action: 'include'
    params:
        paths:
            - paths: ['sub_dir']
  - desc: 'Replace "purple" with "red"'
    action: 'string_replace'
    params:
        paths: ['.']
        replacements:
          - to_replace: 'purple'
            with: 'red'`,
			},
			existingDestContents: map[string]string{
				"file_a.txt":         "purple is my favorite color",
				"sub_dir/file_b.txt": "dest: purple is my favorite color",
			},
			wantDestContents: map[string]string{
				"file_a.txt":         "red is my favorite color",
				"sub_dir/file_b.txt": "dest: purple is my favorite color",
			},
			wantBackupContents: map[string]string{
				"file_a.txt": "purple is my favorite color",
			},
		},
		{
			name: "simple_skip",
			templateContents: map[string]string{
				"file1.txt": "file1 contents",
				"spec.yaml": `
api_version: 'cli.abcxyz.dev/v1beta1'
kind: 'Template'
desc: 'my template'
steps:
  - desc: 'include with skip'
    action: 'include'
    params:
      paths:
      - paths: ['file1.txt']
        skip: ['file1.txt']
`,
			},
			wantDestContents: map[string]string{},
		},
		{
			name: "glob_include",
			templateContents: map[string]string{
				"file1.txt":                  "file1 contents",
				"file2.txt":                  "file2 contents",
				"file3.txt":                  "file3 contents",
				"something.md":               "md contents",
				"something.json":             "json contents",
				"python_files/skip_1.py":     "skip 1 contents",
				"python_files/skip_2.py":     "skip 2 contents",
				"python_files/include_me.py": "include_me contents",
				"spec.yaml": `
api_version: 'cli.abcxyz.dev/v1beta2'
kind: 'Template'
desc: 'my template'
steps:
  - desc: 'Include glob'
    action: 'include'
    params:
      paths:
      - paths: ['*.txt']
      - paths: ['*.md', '*.json']
        as: ['dir1', 'dir2']
      - paths: ['python_files']
        skip: ['python_files/skip*']
`,
			},
			existingDestContents: map[string]string{
				"already_exists.pdf": "already existing file contents",
			},
			wantDestContents: map[string]string{
				"already_exists.pdf":         "already existing file contents",
				"file1.txt":                  "file1 contents",
				"file2.txt":                  "file2 contents",
				"file3.txt":                  "file3 contents",
				"dir1/something.md":          "md contents",
				"dir2/something.json":        "json contents",
				"python_files/include_me.py": "include_me contents",
			},
		},
		{
			name: "for_each",
			templateContents: map[string]string{
				"spec.yaml": `api_version: 'cli.abcxyz.dev/v1alpha1'
kind: 'Template'
desc: 'A template for the ages'
steps:
  - desc: 'Iterate over environments'
    action: 'for_each'
    params:
      iterator:
        key: 'env'
        values: ['production', 'dev']
      steps:
        - desc: 'Print a message'
          action: 'print'
          params:
            message: 'Working on environment {{.env}}'
`,
			},
			wantStdout:       "Working on environment production\nWorking on environment dev\n",
			wantDestContents: map[string]string{},
		},
		{
			name: "skip_input_validation",
			templateContents: map[string]string{
				"spec.yaml": `api_version: 'cli.abcxyz.dev/v1alpha1'
kind: 'Template'
desc: 'My template'
inputs:
  - name: 'my_input'
    desc: 'Just a string to print'
    rules:
      - rule: 'my_input > 42' # Would fail, except we disable validation

steps:
  - action: 'print'
    desc: 'print the input value'
    params:
      message: 'my_input is {{.my_input}}'
`,
			},
			flagInputs:              map[string]string{"my_input": "crocodile"},
			flagSkipInputValidation: true,
			wantStdout:              "my_input is crocodile\n",
			wantDestContents:        map[string]string{},
		},
		{
			name: "step_with_if",
			templateContents: map[string]string{
				"spec.yaml": `api_version: 'cli.abcxyz.dev/v1beta1'
kind: 'Template'
desc: 'My template'

inputs:
  - name: 'my_input'
    desc: 'My input'
    default: 'true'

steps:
  - action: 'print'
    desc: 'Conditionally print hello'
    if: 'bool(my_input)'
    params:
      message: 'Hello'
  - action: 'print'
    desc: 'Conditionally print goodbye'
    if: '!bool(my_input)'
    params:
      message: 'Goodbye'`,
			},
			wantStdout:       "Hello\n",
			wantDestContents: map[string]string{},
		},
		{
			name: "step_with_if_needs_v1beta1",
			templateContents: map[string]string{
				"spec.yaml": `api_version: 'cli.abcxyz.dev/v1alpha1'
kind: 'Template'
desc: 'My template'

steps:
  - action: 'print'
    desc: 'print the input value'
    if: 'true'
    params:
      message: 'Hello'`,
			},
			wantErr: `unknown field name "if"`,
		},
		{
			name: "if_invalid",
			templateContents: map[string]string{
				"spec.yaml": `api_version: 'cli.abcxyz.dev/v1beta1'
kind: 'Template'
desc: 'My template'

steps:
  - action: 'print'
    desc: 'print the input value'
    if: 'bad_expression'
    params:
      message: 'Hello'`,
			},
			wantErr: `"if" expression "bad_expression" failed at step index 0 action "print"`,
		},
		{
			name:           "unknown_input_file_flags should be ignored",
			flagInputs:     map[string]string{"name_to_greet": "Robert"},
			inputFileNames: []string{"inputs.yaml"},
			inputFileContents: map[string]string{
				"inputs.yaml": `
unknown_key: 'unknown value'
emoji_suffix: '🐈'`,
			},
			templateContents: map[string]string{
				"myfile.txt":           "Some random stuff",
				"spec.yaml":            specContents,
				"file1.txt":            "my favorite color is blue",
				"dir1/file_in_dir.txt": "file_in_dir contents",
				"dir2/file2.txt":       "file2 contents",
			},
			wantStdout: "Hello, Robert🐈.\n",
			wantDestContents: map[string]string{
				"file1.txt":            "my favorite color is red",
				"dir1/file_in_dir.txt": "file_in_dir contents",
				"dir2/file2.txt":       "file2 contents",
			},
		},
		{
			name:           "fail_if_input_missing_in_spec_file_but_in_inputs_file",
			inputFileNames: []string{"inputs.yaml"},
			inputFileContents: map[string]string{
				"inputs.yaml": `
name_to_greet: 'Robert'
emoji_suffix: '🐈'`, // missing in spec.yaml inputs
			},
			templateContents: map[string]string{
				"spec.yaml": `api_version: 'cli.abcxyz.dev/v1beta1'
kind: 'Template'
desc: 'My template'
inputs:
  - name: 'name_to_greet'
steps:
  - action: 'print'
    desc: 'print greeting'
    params:
      message: 'Hello, {{.name_to_greet}}{{.emoji_suffix}}'`,
			},
			wantErr: "error reading template spec file",
		},
		{
			name: "git_metadata_variables_are_in_scope",
			templateContents: abctestutil.WithGitRepoAt("", map[string]string{
				".git/refs/tags/v1.2.3": abctestutil.MinimalGitHeadSHA,
				"spec.yaml": `api_version: 'cli.abcxyz.dev/v1beta3'
kind: 'Template'
desc: 'My template'
steps:
  - action: 'include'
    desc: 'include TF file'
    params:
      paths: ['example.tf']
  - action: 'go_template'
    desc: 'expand _git_sha reference'
    params:
      paths: ['example.tf']`,

				"example.tf": `
module "cloud_run" {
	source = "git::https://github.com/abcxyz/terraform-modules.git//modules/cloud_run?ref={{._git_sha}}"
}
module "cloud_run" {
	source = "git::https://github.com/abcxyz/terraform-modules.git//modules/cloud_run?ref={{._git_short_sha}}"
}
module "cloud_run" {
	source = "git::https://github.com/abcxyz/terraform-modules.git//modules/cloud_run?ref={{._git_tag}}"
}
`,
			}),
			wantDestContents: map[string]string{
				"example.tf": fmt.Sprintf(`
module "cloud_run" {
	source = "git::https://github.com/abcxyz/terraform-modules.git//modules/cloud_run?ref=%s"
}
module "cloud_run" {
	source = "git::https://github.com/abcxyz/terraform-modules.git//modules/cloud_run?ref=%s"
}
module "cloud_run" {
	source = "git::https://github.com/abcxyz/terraform-modules.git//modules/cloud_run?ref=%s"
}
`, abctestutil.MinimalGitHeadSHA, abctestutil.MinimalGitHeadShortSHA, "v1.2.3"),
			},
		},
		{
			name: "git_metadata_variables_are_empty_string_when_unavailable",
			templateContents: map[string]string{
				"example.txt": `"{{._git_tag}}" "{{._git_sha}}" "{{._git_short_sha}}"`,
				"spec.yaml": `api_version: 'cli.abcxyz.dev/v1beta3'
kind: 'Template'
desc: 'My template'
steps:
  - action: 'include'
    desc: 'include TF file'
    params:
      paths: ['example.txt']
  - action: 'go_template'
    desc: 'expand _git_sha reference'
    params:
      paths: ['example.txt']`,
			},
			wantDestContents: map[string]string{
				"example.txt": `"" "" ""`,
			},
		},
		{
			name: "git_metadata_variables_not_in_scope_on_old_api_version",
			templateContents: map[string]string{
				"example.txt": `"{{._git_tag}}" "{{._git_sha}}" "{{._git_short_sha}}"`,
				"spec.yaml": `api_version: 'cli.abcxyz.dev/v1beta2'
kind: 'Template'
desc: 'My template'
steps:
  - action: 'print'
    desc: 'should fail'
    params:
      message: '{{._git_tag}}'`,
			},
			wantErr: `nonexistent variable name "_git_tag"`,
		},
		{
			name: "git_metadata_variables_not_in_scope_on_old_api_version_cel",
			templateContents: map[string]string{
				"example.txt": `"{{._git_tag}}" "{{._git_sha}}" "{{._git_short_sha}}"`,
				"spec.yaml": `api_version: 'cli.abcxyz.dev/v1beta2'
kind: 'Template'
desc: 'My template'
steps:
  - action: 'print'
    desc: 'should fail'
    if: '_git_tag == ""' # _git_tag shouldn't be in scope. Should error out.
    params:
      message: 'Some message'`,
			},
			wantErr: `at line 7 column 9: the template referenced a nonexistent variable name "_git_tag"`,
		},
		{
			name:       "print_only_flags_are_in_scope_for_print_actions",
			flagInputs: map[string]string{},
			templateContents: map[string]string{
				"spec.yaml": `
api_version: 'cli.abcxyz.dev/v1alpha1'
kind: 'Template'
desc: 'A template for the ages'
steps:
- desc: 'Print a message'
  action: 'print'
  params:
    message: '{{._flag_dest}} {{._flag_source}}'`,
			},
			overrideBuiltinVars: map[string]string{
				builtinvar.FlagDest:   "/my/dest",
				builtinvar.FlagSource: "/my/source",
			},
			wantStdout:       "/my/dest /my/source\n",
			wantDestContents: map[string]string{},
		},
		{
			name:       "print_only_flags_are_not_in_scope_outside_of_print_actions",
			flagInputs: map[string]string{},
			templateContents: map[string]string{
				"spec.yaml": `
api_version: 'cli.abcxyz.dev/v1alpha1'
kind: 'Template'
desc: 'A template for the ages'
steps:
- desc: 'Include action that should fail because it uses a disallowed builtin'
  action: 'include'
  params:
    paths: ['{{._flag_dest}}']`,
			},
			overrideBuiltinVars: map[string]string{
				builtinvar.FlagDest:   "/my/dest",
				builtinvar.FlagSource: "/my/source",
			},
			wantErr: `nonexistent variable name "_flag_dest"`,
		},
		{
			name: "builtins_cant_be_set_by_regular_input",
			flagInputs: map[string]string{
				"_git_tag": "my-tag",
			},
			templateContents: map[string]string{
				"spec.yaml": `
api_version: 'cli.abcxyz.dev/v1beta3'
kind: 'Template'
desc: 'A template for the ages'
steps:
- desc: 'Print a message'
  action: 'print'
  params:
    message: '{{._git_tag}}'`,
			},
			wantErr: `input names beginning with underscore cannot be overridden by a normal user input; the bad input names were: [_git_tag]`,
		},
		{
			name: "inputs_cant_be_declared_with_leading_underscore",
			flagInputs: map[string]string{
				"_my_misnamed_input": "foo",
			},
			templateContents: map[string]string{
				"spec.yaml": `
api_version: 'cli.abcxyz.dev/v1alpha1'
kind: 'Template'
desc: 'A template for the ages'
inputs:
- desc: 'This input should be rejected'
  name: '_my_misnamed_input'
steps:
- desc: 'Print a message'
  action: 'print'
  params:
    message: '{{._git_tag}}'`,
			},
			wantErr: `input names beginning with _ are reserved`,
		},
		{
			name: "overrides_cant_set_regular_inputs",
			flagInputs: map[string]string{
				"git_tag": "foo",
			},
			templateContents: map[string]string{
				"spec.yaml": `
api_version: 'cli.abcxyz.dev/v1alpha1'
kind: 'Template'
desc: 'A template for the ages'
inputs:
- desc: 'My custom git tag input'
  name: 'git_tag'
steps:
- desc: 'Print a message'
  action: 'print'
  params:
    message: '{{.git_tag}}'`,
			},
			overrideBuiltinVars: map[string]string{
				"git_tag": "bar",
			},
			wantErr: "these builtin override var names are unknown and therefore invalid: [git_tag]",
		},
		{
			name: "abc_is_reserved_as_file_name_in_dest_dir",
			templateContents: map[string]string{
				"spec.yaml": `
api_version: 'cli.abcxyz.dev/v1alpha1'
kind: 'Template'
desc: 'A template for the ages'
steps:
- desc: 'Include some files and directories'
  action: 'include'
  params:
    paths:
      - paths: ['file1.txt']
        as:    ['.abc']`,
				"file1.txt": "",
			},
			wantErr: `uses the reserved name ".abc"`,
		},
		{
			name: "abc_is_reserved_as_dir_name_in_dest_dir",
			templateContents: map[string]string{
				"spec.yaml": `
api_version: 'cli.abcxyz.dev/v1alpha1'
kind: 'Template'
desc: 'A template for the ages'
steps:
- desc: 'Include some files and directories'
  action: 'include'
  params:
    paths:
      - paths: ['file1.txt']
        as:    ['.abc/file1.txt']`,
				"file1.txt": "",
			},
			wantErr: `uses the reserved name ".abc"`,
		},
		{
			name: "abc_is_not_reserved_for_file_in_subdir",
			templateContents: map[string]string{
				"spec.yaml": `
api_version: 'cli.abcxyz.dev/v1alpha1'
kind: 'Template'
desc: 'A template for the ages'
steps:
- desc: 'Include some files and directories'
  action: 'include'
  params:
    paths:
      - paths: ['file1.txt']
        as:    ['foo/.abc']`,
				"file1.txt": "",
			},
			wantDestContents: map[string]string{
				"foo/.abc": "",
			},
		},
		{
			name: "abc_is_not_reserved_as_subdir_name",
			templateContents: map[string]string{
				"spec.yaml": `
api_version: 'cli.abcxyz.dev/v1alpha1'
kind: 'Template'
desc: 'A template for the ages'
steps:
- desc: 'Include some files and directories'
  action: 'include'
  params:
    paths:
      - paths: ['file1.txt']
        as:    ['foo/.abc/bar.txt']`,
				"file1.txt": "",
			},
			wantDestContents: map[string]string{
				"foo/.abc/bar.txt": "",
			},
		},
		{
			name: "independent_rule_validation_valid_rules",
			templateContents: abctestutil.WithGitRepoAt("", map[string]string{
				".git/refs/tags/v1.2.3": abctestutil.MinimalGitHeadSHA,
				"spec.yaml": `api_version: 'cli.abcxyz.dev/v1beta4'
kind: 'Template'
desc: 'My template'

rules:
  - rule: 'int(2) < int(10)'
    message: 'rule validation'

steps:
  - desc: 'print a message' 
    action: 'print'
    params:
      message: 'rule validation passed'
`,
			}),
			wantStdout:       "rule validation passed\n",
			wantDestContents: map[string]string{},
		},
		{
			name: "independent_rule_validation_invalid_rules",
			templateContents: abctestutil.WithGitRepoAt("", map[string]string{
				".git/refs/tags/v1.2.3": abctestutil.MinimalGitHeadSHA,
				"spec.yaml": `api_version: 'cli.abcxyz.dev/v1beta4'
kind: 'Template'
desc: 'My template'

rules:
  - rule: 'int(2) > int(10)'
    message: 'invalid rule: 2 cannot be greater than 10'
  - rule: '"abc".startsWith("z")'
    message: 'invalid rule: abc does not start with z'

steps:
  - desc: 'print a message' 
    action: 'print'
    params:
      message: 'rule validation passed'
`,
			}),
			wantErr: "rules validation failed:\n\nRule:      int(2) > int(10)\nRule msg:  invalid rule: 2 cannot be greater than 10\n\nRule:      \"abc\".startsWith(\"z\")\nRule msg:  invalid rule: abc does not start with z\n",
		},
		{
			name: "independent_rule_validation_built_in_vars_in_scope",
			templateContents: abctestutil.WithGitRepoAt("", map[string]string{
				".git/refs/tags/v1.2.3": abctestutil.MinimalGitHeadSHA,
				"spec.yaml": `api_version: 'cli.abcxyz.dev/v1beta4'
kind: 'Template'
desc: 'My template'

rules:
  - rule: '_git_sha == "ahl8foqboh8ktqzxnymuvdcg91hvim0cfszlcstl"'
    message: 'git sha must have specific value'
  - rule: '_git_short_sha == "ahl8foq"'
    message: 'git short sha must have specific value'
  - rule: '_git_tag == "v1.2.3"'
    message: 'git tag must have specific value'

steps:
  - desc: 'print a message' 
    action: 'print'
    params:
      message: |-
        git sha: {{._git_sha}}
        git short sha: {{._git_short_sha}}
        git tag: {{._git_tag}}
`,
			}),
			overrideBuiltinVars: map[string]string{
				"_git_sha":       "ahl8foqboh8ktqzxnymuvdcg91hvim0cfszlcstl",
				"_git_short_sha": "ahl8foq",
				"_git_tag":       "v1.2.3",
			},
			wantStdout:       "git sha: ahl8foqboh8ktqzxnymuvdcg91hvim0cfszlcstl\ngit short sha: ahl8foq\ngit tag: v1.2.3\n",
			wantDestContents: map[string]string{},
		},
		{
			name: "formatTime_not_in_scope_on_old_spec",
			templateContents: map[string]string{
				"spec.yaml": `api_version: 'cli.abcxyz.dev/v1beta5'
kind: 'Template'
desc: 'A template for the ages'
steps:
- desc: 'Print a message'
  action: 'print'
  params:
    message: 'The timestamp is {{formatTime ._now_ms "2006-01-02T15:04:05"}}'`,
			},
			wantErr: `function "formatTime" not defined`,
		},
		{
			name: "formatTime_is_in_scope_on_new_spec",
			templateContents: map[string]string{
				"spec.yaml": `api_version: 'cli.abcxyz.dev/v1beta6'
kind: 'Template'
desc: 'A template for the ages'
steps:
- desc: 'Print a message'
  action: 'print'
  params:
    message: 'The timestamp is {{formatTime ._now_ms "2006-01-02T15:04:05"}}'`,
			},
			wantStdout: "The timestamp is 2023-12-08T23:59:02\n",
		},
		{
			name: "_now_ms_not_in_scope_on_old_spec",
			templateContents: map[string]string{
				"spec.yaml": `api_version: 'cli.abcxyz.dev/v1beta5'
kind: 'Template'
desc: 'A template for the ages'
steps:
- desc: 'Print a message'
  action: 'print'
  params:
    message: 'The timestamp is {{ ._now_ms }}'`,
			},
			wantErr: `nonexistent variable name "_now_ms"`,
		},
		{
			name: "_now_ms_is_in_scope_on_new_spec",
			templateContents: map[string]string{
				"spec.yaml": `api_version: 'cli.abcxyz.dev/v1beta6'
kind: 'Template'
desc: 'A template for the ages'
steps:
- desc: 'Print a message'
  action: 'print'
  params:
    message: 'The timestamp is {{ ._now_ms }}'`,
			},
			wantStdout: "The timestamp is 1702079942000\n",
		},
	}

	for _, tc := range cases {
		tc := tc
		t.Run(tc.name, func(t *testing.T) {
			t.Parallel()

			tempDir := t.TempDir()
			outDir := filepath.Join(tempDir, "out_dir")
			abctestutil.WriteAll(t, outDir, tc.existingDestContents)

			inputFilePaths := make([]string, 0, len(tc.inputFileNames))
			for _, f := range tc.inputFileNames {
				inputFileDir := filepath.Join(tempDir, "inputs")
				abctestutil.WriteAll(t, inputFileDir, map[string]string{f: tc.inputFileContents[f]})
				inputFilePaths = append(inputFilePaths, filepath.Join(inputFileDir, f))
			}

			backupDir := filepath.Join(tempDir, "backups")
			sourceDir := filepath.Join(tempDir, "source")
			abctestutil.WriteAll(t, sourceDir, tc.templateContents)
			rfs := &common.RealFS{}
			stdoutBuf := &strings.Builder{}
			p := &Params{
				Backups:        true,
				BackupDir:      backupDir,
				Clock:          clk,
				DebugStepDiffs: tc.flagDebugStepDiffs,
				Downloader:     &templatesource.LocalDownloader{SrcPath: sourceDir},
				ForceOverwrite: tc.flagForceOverwrite,
				FS: &common.ErrorFS{
					FS:           rfs,
					RemoveAllErr: tc.removeAllErr,
				},
				InputFiles:          inputFilePaths,
				Inputs:              tc.flagInputs,
				KeepTempDirs:        tc.flagKeepTempDirs,
				Manifest:            tc.flagManifest,
				OutDir:              outDir,
				OverrideBuiltinVars: tc.overrideBuiltinVars,
				SkipInputValidation: tc.flagSkipInputValidation,
				SourceForMessages:   sourceDir,
				Stdout:              stdoutBuf,
				TempDirBase:         tempDir,
			}

			ctx := logging.WithLogger(context.Background(), logging.TestLogger(t))
			err := Render(ctx, p)
			if diff := testutil.DiffErrString(err, tc.wantErr); diff != "" {
				t.Error(diff)
			}
			if err != nil {
				errStr := err.Error()
				if strings.Count(errStr, " at line ") > 1 {
					t.Errorf(`this error message reported the "at line" location more than once: %q`, errStr)
				}
			}

			if diff := cmp.Diff(stdoutBuf.String(), tc.wantStdout); diff != "" {
				t.Errorf("template output was not as expected; (-got,+want): %s", diff)
			}

			var gotTemplateContents map[string]string
			templateDir, ok := abctestutil.TestMustGlob(t, filepath.Join(tempDir, tempdir.TemplateDirNamePart+"*")) // the * accounts for the random cookie added by mkdirtemp
			if ok {
				gotTemplateContents = abctestutil.LoadDir(t, templateDir)
			}
			if diff := cmp.Diff(gotTemplateContents, tc.wantTemplateContents); diff != "" {
				t.Errorf("template directory contents were not as expected (-got,+want): %s", diff)
			}

			var gotScratchContents map[string]string
			scratchDir, ok := abctestutil.TestMustGlob(t, filepath.Join(tempDir, tempdir.ScratchDirNamePart+"*"))
			if ok {
				gotScratchContents = abctestutil.LoadDir(t, scratchDir)
			}
			if diff := cmp.Diff(gotScratchContents, tc.wantScratchContents, cmpopts.EquateEmpty()); diff != "" {
				t.Errorf("scratch directory contents were not as expected (-got,+want): %s", diff)
			}

<<<<<<< HEAD
=======
			// The manifest is verified separately, hence the SkipGlob().
>>>>>>> 948e5c7f
			gotDestContents := abctestutil.LoadDir(t, outDir, abctestutil.SkipGlob(".abc/manifest*"))
			if diff := cmp.Diff(gotDestContents, tc.wantDestContents, cmpopts.EquateEmpty()); diff != "" {
				t.Errorf("dest directory contents were not as expected (-got,+want): %s", diff)
			}

			verifyManifest(ctx, t, tc.wantManifest, filepath.Join(outDir, ".abc"))

			var gotBackupContents map[string]string
			backupSubdir, ok := abctestutil.TestMustGlob(t, filepath.Join(backupDir, "*")) // When a backup directory is created, an unpredictable timestamp is added, hence the "*"
			if ok {
				gotBackupContents = abctestutil.LoadDir(t, backupSubdir)
			}
			if diff := cmp.Diff(gotBackupContents, tc.wantBackupContents, cmpopts.EquateEmpty()); diff != "" {
				t.Errorf("backups directory contents were not as expected (-got,+want): %s", diff)
			}

			var gotDebugContents map[string]string
			debugDir, ok := abctestutil.TestMustGlob(t, filepath.Join(tempDir, tempdir.DebugStepDiffsDirNamePart+"*"))
			if ok {
				gotDebugContents = abctestutil.LoadDir(t, debugDir)
			}
			gotDebugDirExists := len(gotDebugContents) > 0
			if tc.flagDebugStepDiffs != gotDebugDirExists {
				t.Errorf("debug directory existence is %t but should be %t", gotDebugDirExists, tc.flagDebugStepDiffs)
			}
		})
	}
}

func verifyManifest(ctx context.Context, tb testing.TB, want *manifest.Manifest, manifestDir string) {
	tb.Helper()

	baseName, err := abctestutil.FindManifest(manifestDir)
	if err != nil {
		tb.Fatal(err)
	}

	if baseName == "" && want == nil {
		// No manifest was outputted, and none was expected, so that's a success
		return
	}

	var got *manifest.Manifest
	if baseName != "" {
		got = abctestutil.MustLoadManifest(ctx, tb, filepath.Join(manifestDir, baseName))
	}

	opts := []cmp.Option{
		// Don't force test authors to assert the line and column numbers
		cmpopts.IgnoreTypes(&model.ConfigPos{}, model.ConfigPos{}),
		cmpopts.EquateEmpty(),
	}

	if diff := cmp.Diff(got, want, opts...); diff != "" {
		tb.Errorf("the outputted manifest was not as expected (-got,+want): %s", diff)
	}
}

func TestPromptDialog(t *testing.T) {
	t.Parallel()

	cases := []struct {
		name          string
		inputs        []*spec.Input
		flagInputVals map[string]string // Simulates some inputs having already been provided by flags, like --input=foo=bar means we shouldn't prompt for "foo"
		dialog        []abctestutil.DialogStep
		want          map[string]string
		wantErr       string
	}{
		{
			name: "single_input_prompt",
			inputs: []*spec.Input{
				{
					Name: mdl.S("animal"),
					Desc: mdl.S("your favorite animal"),
				},
			},
			dialog: []abctestutil.DialogStep{
				{
					WaitForPrompt: `
Input name:   animal
Description:  your favorite animal

Enter value: `,
					ThenRespond: "alligator\n",
				},
			},
			want: map[string]string{
				"animal": "alligator",
			},
		},
		{
			name: "single_input_prompt_with_single_validation_rule",
			inputs: []*spec.Input{
				{
					Name: mdl.S("animal"),
					Desc: mdl.S("your favorite animal"),
					Rules: []*spec.Rule{
						{
							Rule:    mdl.S("size(animal) > 1"),
							Message: mdl.S("length must be greater than 1"),
						},
					},
				},
			},
			dialog: []abctestutil.DialogStep{
				{
					WaitForPrompt: `
Input name:   animal
Description:  your favorite animal
Rule:         size(animal) > 1
Rule msg:     length must be greater than 1

Enter value: `,
					ThenRespond: "alligator\n",
				},
			},
			want: map[string]string{
				"animal": "alligator",
			},
		},
		{
			name: "single_input_prompt_with_multiple_validation_rules",
			inputs: []*spec.Input{
				{
					Name: mdl.S("animal"),
					Desc: mdl.S("your favorite animal"),
					Rules: []*spec.Rule{
						{
							Rule:    mdl.S("size(animal) > 1"),
							Message: mdl.S("length must be greater than 1"),
						},
						{
							Rule:    mdl.S("size(animal) < 100"),
							Message: mdl.S("length must be less than 100"),
						},
					},
				},
			},
			dialog: []abctestutil.DialogStep{
				{
					WaitForPrompt: `
Input name:   animal
Description:  your favorite animal
Rule 0:       size(animal) > 1
Rule 0 msg:   length must be greater than 1
Rule 1:       size(animal) < 100
Rule 1 msg:   length must be less than 100

Enter value: `,
					ThenRespond: "alligator\n",
				},
			},
			want: map[string]string{
				"animal": "alligator",
			},
		},
		{
			name: "multiple_input_prompts",
			inputs: []*spec.Input{
				{
					Name: mdl.S("animal"),
					Desc: mdl.S("your favorite animal"),
				},
				{
					Name: mdl.S("car"),
					Desc: mdl.S("your favorite car"),
				},
			},
			dialog: []abctestutil.DialogStep{
				{
					WaitForPrompt: `
Input name:   animal
Description:  your favorite animal

Enter value: `,
					ThenRespond: "alligator\n",
				},
				{
					WaitForPrompt: `
Input name:   car
Description:  your favorite car

Enter value: `,
					ThenRespond: "Ford Bronco 🐎\n",
				},
			},
			want: map[string]string{
				"animal": "alligator",
				"car":    "Ford Bronco 🐎",
			},
		},
		{
			name: "single_input_should_not_be_prompted_if_provided_by_command_line_flags",
			inputs: []*spec.Input{
				{
					Name: mdl.S("animal"),
					Desc: mdl.S("your favorite animal"),
				},
			},
			flagInputVals: map[string]string{
				"animal": "alligator",
			},
			dialog: nil,
			want: map[string]string{
				"animal": "alligator",
			},
		},
		{
			name: "two_inputs_of_which_one_is_provided_and_one_prompted",
			inputs: []*spec.Input{
				{
					Name: mdl.S("animal"),
					Desc: mdl.S("your favorite animal"),
				},
				{
					Name: mdl.S("car"),
					Desc: mdl.S("your favorite car"),
				},
			},
			flagInputVals: map[string]string{
				"animal": "duck",
			},
			dialog: []abctestutil.DialogStep{
				{
					WaitForPrompt: `
Input name:   car
Description:  your favorite car

Enter value: `,
					ThenRespond: "Peugeot\n",
				},
			},
			want: map[string]string{
				"animal": "duck",
				"car":    "Peugeot",
			},
		},
		{
			name:   "template_has_no_inputs",
			inputs: []*spec.Input{},
		},
		{
			name: "single_input_with_default_accepted",
			inputs: []*spec.Input{
				{
					Name:    mdl.S("animal"),
					Desc:    mdl.S("your favorite animal"),
					Default: mdl.SP("shark"),
				},
			},
			dialog: []abctestutil.DialogStep{
				{
					WaitForPrompt: `
Input name:   animal
Description:  your favorite animal
Default:      shark

Enter value, or leave empty to accept default: `,
					ThenRespond: "\n",
				},
			},
			want: map[string]string{
				"animal": "shark",
			},
		},
		{
			name: "single_input_with_default_not_accepted",
			inputs: []*spec.Input{
				{
					Name:    mdl.S("animal"),
					Desc:    mdl.S("your favorite animal"),
					Default: mdl.SP("shark"),
				},
			},
			dialog: []abctestutil.DialogStep{
				{
					WaitForPrompt: `
Input name:   animal
Description:  your favorite animal
Default:      shark

Enter value, or leave empty to accept default: `,
					ThenRespond: "alligator\n",
				},
			},
			want: map[string]string{
				"animal": "alligator",
			},
		},
		{
			name: "default_empty_string_should_be_printed_quoted",
			inputs: []*spec.Input{
				{
					Name:    mdl.S("animal"),
					Desc:    mdl.S("your favorite animal"),
					Default: mdl.SP(""),
				},
			},
			dialog: []abctestutil.DialogStep{
				{
					WaitForPrompt: `
Input name:   animal
Description:  your favorite animal
Default:      ""

Enter value, or leave empty to accept default: `,
					ThenRespond: "\n",
				},
			},
			want: map[string]string{
				"animal": "",
			},
		},
	}

	for _, tc := range cases {
		tc := tc
		t.Run(tc.name, func(t *testing.T) {
			t.Parallel()

			cmd := &cli.BaseCommand{}

			stdinReader, stdinWriter := io.Pipe()
			stdoutReader, stdoutWriter := io.Pipe()
			_, stderrWriter := io.Pipe()

			cmd.SetStdin(stdinReader)
			cmd.SetStdout(stdoutWriter)
			cmd.SetStderr(stderrWriter)

			ctx := context.Background()
			errCh := make(chan error)
			var got map[string]string
			go func() {
				defer close(errCh)
				params := &input.ResolveParams{
					Inputs:             tc.flagInputVals,
					Prompt:             true,
					Prompter:           cmd,
					SkipPromptTTYCheck: true,
					Spec: &spec.Spec{
						Inputs: tc.inputs,
					},
				}
				var err error
				got, err = input.Resolve(ctx, params)
				errCh <- err
			}()

			for _, ds := range tc.dialog {
				abctestutil.ReadWithTimeout(t, stdoutReader, ds.WaitForPrompt)
				abctestutil.WriteWithTimeout(t, stdinWriter, ds.ThenRespond)
			}

			select {
			case err := <-errCh:
				if diff := testutil.DiffErrString(err, tc.wantErr); diff != "" {
					t.Fatal(diff)
				}
			case <-time.After(time.Second):
				t.Fatal("timed out waiting for background goroutine to finish")
			}
			if diff := cmp.Diff(got, tc.want, cmpopts.EquateEmpty()); diff != "" {
				t.Fatalf("input values were different than expected (-got,+want): %s", diff)
			}
		})
	}
}<|MERGE_RESOLUTION|>--- conflicted
+++ resolved
@@ -1347,10 +1347,7 @@
 				t.Errorf("scratch directory contents were not as expected (-got,+want): %s", diff)
 			}
 
-<<<<<<< HEAD
-=======
 			// The manifest is verified separately, hence the SkipGlob().
->>>>>>> 948e5c7f
 			gotDestContents := abctestutil.LoadDir(t, outDir, abctestutil.SkipGlob(".abc/manifest*"))
 			if diff := cmp.Diff(gotDestContents, tc.wantDestContents, cmpopts.EquateEmpty()); diff != "" {
 				t.Errorf("dest directory contents were not as expected (-got,+want): %s", diff)
