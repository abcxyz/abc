// Copyright 2024 The Authors (see AUTHORS file)
//
// Licensed under the Apache License, Version 2.0 (the "License");
// you may not use this file except in compliance with the License.
// You may obtain a copy of the License at
//
//      http://www.apache.org/licenses/LICENSE-2.0
//
// Unless required by applicable law or agreed to in writing, software
// distributed under the License is distributed on an "AS IS" BASIS,
// WITHOUT WARRANTIES OR CONDITIONS OF ANY KIND, either express or implied.
// See the License for the specific language governing permissions and
// limitations under the License.

package render

import (
	"context"
	"fmt"
	"io"
	"os"
	"path/filepath"
	"strings"
	"testing"
	"time"

	"github.com/benbjohnson/clock"
	"github.com/google/go-cmp/cmp"
	"github.com/google/go-cmp/cmp/cmpopts"

	"github.com/abcxyz/abc/templates/common"
	"github.com/abcxyz/abc/templates/common/builtinvar"
	"github.com/abcxyz/abc/templates/common/input"
	"github.com/abcxyz/abc/templates/common/tempdir"
	"github.com/abcxyz/abc/templates/common/templatesource"
	"github.com/abcxyz/abc/templates/model"
	"github.com/abcxyz/abc/templates/model/decode"
	manifest "github.com/abcxyz/abc/templates/model/manifest/v1alpha1"
	spec "github.com/abcxyz/abc/templates/model/spec/v1beta6"
	abctestutil "github.com/abcxyz/abc/templates/testutil"
	mdl "github.com/abcxyz/abc/templates/testutil/model"
	"github.com/abcxyz/abc/templates/testutil/prompt"
	"github.com/abcxyz/pkg/cli"
	"github.com/abcxyz/pkg/logging"
	"github.com/abcxyz/pkg/testutil"
)

func TestRender(t *testing.T) {
	t.Parallel()

	clk := clock.NewMock()
	// We don't use UTC time here because we want to make sure local time
	// gets converted to UTC time before saving.
	loc, err := time.LoadLocation("America/Los_Angeles")
	if err != nil {
		t.Fatalf("time.LoadLocation(): %v", err)
	}
	clk.Set(time.Date(2023, 12, 8, 15, 59, 2, 13, loc))

	// Many (but not all) of the subtests use this spec.yaml.
	specContents := `
api_version: 'cli.abcxyz.dev/v1alpha1'
kind: 'Template'
desc: 'A template for the ages'
inputs:
- name: 'name_to_greet'
  desc: 'A name to include in the message'
- name: 'emoji_suffix'
  desc: 'An emoji suffix to include in message'
- name: 'ending_punctuation'
  desc: 'The punctuation mark with which to end the message'
  default:  '.'
steps:
- desc: 'Print a message'
  action: 'print'
  params:
    message: 'Hello, {{.name_to_greet}}{{.emoji_suffix}}{{.ending_punctuation}}'
- desc: 'Include some files and directories'
  action: 'include'
  params:
    paths:
      - paths: ['file1.txt', 'dir1', 'dir2/file2.txt']
- desc: 'Replace "blue" with "red"'
  action: 'string_replace'
  params:
    paths: ['.']
    replacements:
    - to_replace: 'blue'
      with: 'red'
`

	cases := []struct {
<<<<<<< HEAD
		name                       string
		templateContents           map[string]string
		existingDestContents       map[string]string
		flagInputs                 map[string]string
		inputFileNames             []string
		inputFileContents          map[string]string
		flagAcceptDefaults         bool
		flagContinueWithoutPatches bool
		flagKeepTempDirs           bool
		flagForceOverwrite         bool
		flagIgnoreUnknownInputs    bool
		flagSkipInputValidation    bool
		flagManifest               bool
		flagManifestOnly           bool
		flagUpgradeChannel         string
		flagDebugStepDiffs         bool
		overrideBuiltinVars        map[string]string
		removeAllErr               error
		wantScratchContents        map[string]string
		wantTemplateContents       map[string]string
		wantDestContents           map[string]string
		wantBackupContents         map[string]string
		wantStdout                 string
		wantErr                    string
=======
		name                     string
		templateContents         map[string]string
		existingDestContents     map[string]string
		flagInputs               map[string]string
		inputFileNames           []string
		inputFileContents        map[string]string
		flagAcceptDefaults       bool
		flagKeepTempDirs         bool
		flagForceOverwrite       bool
		flagIgnoreUnknownInputs  bool
		flagSkipInputValidation  bool
		flagManifest             bool
		flagBackfillManifestOnly bool
		flagUpgradeChannel       string
		flagDebugStepDiffs       bool
		overrideBuiltinVars      map[string]string
		removeAllErr             error
		wantScratchContents      map[string]string
		wantTemplateContents     map[string]string
		wantDestContents         map[string]string
		wantBackupContents       map[string]string
		wantStdout               string
		wantErr                  string
>>>>>>> 9ab16665
		// manifests are part of the destination directory, but are compared
		// separately because they change every time we add a new api_version
		// and we don't want to change a bunch of "wanted" strings every time.
		wantManifest *manifest.Manifest
	}{
		{
			name: "simple_success_with_inputs_flag",
			flagInputs: map[string]string{
				"name_to_greet":      "Bob",
				"emoji_suffix":       "🐈",
				"ending_punctuation": "!",
			},
			templateContents: map[string]string{
				"myfile.txt":           "Some random stuff",
				"spec.yaml":            specContents,
				"file1.txt":            "my favorite color is blue",
				"dir1/file_in_dir.txt": "file_in_dir contents",
				"dir2/file2.txt":       "file2 contents",
			},
			wantStdout: "Hello, Bob🐈!\n",
			wantDestContents: map[string]string{
				"file1.txt":            "my favorite color is red",
				"dir1/file_in_dir.txt": "file_in_dir contents",
				"dir2/file2.txt":       "file2 contents",
			},
		},
		{
			name: "simple_success_with_debug_flag",
			flagInputs: map[string]string{
				"name_to_greet":      "Bob",
				"emoji_suffix":       "🐈",
				"ending_punctuation": "!",
			},
			flagDebugStepDiffs: true,
			templateContents: map[string]string{
				"myfile.txt":           "Some random stuff",
				"spec.yaml":            specContents,
				"file1.txt":            "my favorite color is blue",
				"dir1/file_in_dir.txt": "file_in_dir contents",
				"dir2/file2.txt":       "file2 contents",
			},
			wantStdout: "Hello, Bob🐈!\n",
			wantDestContents: map[string]string{
				"file1.txt":            "my favorite color is red",
				"dir1/file_in_dir.txt": "file_in_dir contents",
				"dir2/file2.txt":       "file2 contents",
			},
		},
		{
			name: "simple_success_with_manifest",
			flagInputs: map[string]string{
				"name_to_greet":      "Bob",
				"emoji_suffix":       "🐈",
				"ending_punctuation": "!",
			},
			templateContents: map[string]string{
				"myfile.txt":           "Some random stuff",
				"spec.yaml":            specContents,
				"file1.txt":            "my favorite color is blue",
				"dir1/file_in_dir.txt": "file_in_dir contents",
				"dir2/file2.txt":       "file2 contents",
			},
			flagManifest: true,
			wantStdout:   "Hello, Bob🐈!\n",
			wantDestContents: map[string]string{
				"file1.txt":            "my favorite color is red",
				"dir1/file_in_dir.txt": "file_in_dir contents",
				"dir2/file2.txt":       "file2 contents",
			},
			wantManifest: &manifest.Manifest{
				CreationTime:     clk.Now(),
				ModificationTime: clk.Now(),
				Inputs: []*manifest.Input{
					{
						Name:  mdl.S("emoji_suffix"),
						Value: mdl.S("\U0001F408"),
					},
					{
						Name:  mdl.S("ending_punctuation"),
						Value: mdl.S("!"),
					},
					{
						Name:  mdl.S("name_to_greet"),
						Value: mdl.S("Bob"),
					},
				},
				OutputFiles: []*manifest.OutputFile{
					{
						File: mdl.S("dir1/file_in_dir.txt"),
					},
					{
						File: mdl.S("dir2/file2.txt"),
					},
					{
						File: mdl.S("file1.txt"),
					},
				},
			},
		},
		{
			name: "simple_success_with_manifest_and_upgrade_channel_flag",
			flagInputs: map[string]string{
				"name_to_greet":      "Bob",
				"emoji_suffix":       "🐈",
				"ending_punctuation": "!",
			},
			templateContents: map[string]string{
				"myfile.txt":           "Some random stuff",
				"spec.yaml":            specContents,
				"file1.txt":            "my favorite color is blue",
				"dir1/file_in_dir.txt": "file_in_dir contents",
				"dir2/file2.txt":       "file2 contents",
			},
			flagManifest:       true,
			flagUpgradeChannel: "main",
			wantStdout:         "Hello, Bob🐈!\n",
			wantDestContents: map[string]string{
				"file1.txt":            "my favorite color is red",
				"dir1/file_in_dir.txt": "file_in_dir contents",
				"dir2/file2.txt":       "file2 contents",
			},
			wantManifest: &manifest.Manifest{
				CreationTime:     clk.Now(),
				ModificationTime: clk.Now(),
				UpgradeChannel:   mdl.S("main"),
				Inputs: []*manifest.Input{
					{
						Name:  mdl.S("emoji_suffix"),
						Value: mdl.S("\U0001F408"),
					},
					{
						Name:  mdl.S("ending_punctuation"),
						Value: mdl.S("!"),
					},
					{
						Name:  mdl.S("name_to_greet"),
						Value: mdl.S("Bob"),
					},
				},
				OutputFiles: []*manifest.OutputFile{
					{
						File: mdl.S("dir1/file_in_dir.txt"),
					},
					{
						File: mdl.S("dir2/file2.txt"),
					},
					{
						File: mdl.S("file1.txt"),
					},
				},
			},
		},
		{
			name: "simple_success_with_manifest_only_flag",
			flagInputs: map[string]string{
				"name_to_greet":      "Bob",
				"emoji_suffix":       "🐈",
				"ending_punctuation": "!",
			},
			templateContents: map[string]string{
				"myfile.txt":           "Some random stuff",
				"spec.yaml":            specContents,
				"file1.txt":            "my favorite color is blue",
				"dir1/file_in_dir.txt": "file_in_dir contents",
				"dir2/file2.txt":       "file2 contents",
			},
			flagManifest:             true,
			flagBackfillManifestOnly: true,
			wantDestContents:         map[string]string{},
			wantManifest: &manifest.Manifest{
				CreationTime:     clk.Now(),
				ModificationTime: clk.Now(),
				Inputs: []*manifest.Input{
					{
						Name:  mdl.S("emoji_suffix"),
						Value: mdl.S("\U0001F408"),
					},
					{
						Name:  mdl.S("ending_punctuation"),
						Value: mdl.S("!"),
					},
					{
						Name:  mdl.S("name_to_greet"),
						Value: mdl.S("Bob"),
					},
				},
				OutputFiles: []*manifest.OutputFile{
					{
						File: mdl.S("dir1/file_in_dir.txt"),
					},
					{
						File: mdl.S("dir2/file2.txt"),
					},
					{
						File: mdl.S("file1.txt"),
					},
				},
			},
		},
		{
			name: "preexisting_dest_files_with_manifest_only_flag",
			flagInputs: map[string]string{
				"name_to_greet":      "Bob",
				"emoji_suffix":       "🐈",
				"ending_punctuation": "!",
			},
			templateContents: map[string]string{
				"myfile.txt":           "Some random stuff",
				"spec.yaml":            specContents,
				"file1.txt":            "my favorite color is blue",
				"dir1/file_in_dir.txt": "file_in_dir contents",
				"dir2/file2.txt":       "file2 contents",
			},
			flagManifest:             true,
			flagBackfillManifestOnly: true,
			existingDestContents: map[string]string{
				"file1.txt": "existing contents",
			},
			wantDestContents: map[string]string{
				"file1.txt": "existing contents",
			},
			wantManifest: &manifest.Manifest{
				CreationTime:     clk.Now(),
				ModificationTime: clk.Now(),
				Inputs: []*manifest.Input{
					{
						Name:  mdl.S("emoji_suffix"),
						Value: mdl.S("\U0001F408"),
					},
					{
						Name:  mdl.S("ending_punctuation"),
						Value: mdl.S("!"),
					},
					{
						Name:  mdl.S("name_to_greet"),
						Value: mdl.S("Bob"),
					},
				},
				OutputFiles: []*manifest.OutputFile{
					{
						File: mdl.S("dir1/file_in_dir.txt"),
						Hash: mdl.S("h1:IeeGbHh8lPKI7ISJDiQTcNzKT/kATZ6IBgL4PbzOE4M="),
					},
					{
						File: mdl.S("dir2/file2.txt"),
						Hash: mdl.S("h1:AUDAxmpkSrLdJ6xVNvIMw3PW/RiW+YOOy0WVZ13aAfo="),
					},
					{
						File: mdl.S("file1.txt"),
						Hash: mdl.S("h1:UQ18krF3vW1ggpVvzlSWqmU0l4Fsuskdq7PaT9KHZ/4="),
					},
				},
			},
		},
		{
			name:           "simple_success_with_input_file_flag",
			inputFileNames: []string{"inputs.yaml"},
			inputFileContents: map[string]string{
				"inputs.yaml": `
name_to_greet: 'Bob'
emoji_suffix: '🐈'
ending_punctuation: '.'`,
			},
			templateContents: map[string]string{
				"myfile.txt":           "Some random stuff",
				"spec.yaml":            specContents,
				"file1.txt":            "my favorite color is blue",
				"dir1/file_in_dir.txt": "file_in_dir contents",
				"dir2/file2.txt":       "file2 contents",
			},
			wantStdout: "Hello, Bob🐈.\n",
			wantDestContents: map[string]string{
				"file1.txt":            "my favorite color is red",
				"dir1/file_in_dir.txt": "file_in_dir contents",
				"dir2/file2.txt":       "file2 contents",
			},
		},
		{
			name:           "simple_success_with_both_inputs_and_input_file_flags",
			flagInputs:     map[string]string{"name_to_greet": "Robert"},
			inputFileNames: []string{"inputs.yaml"},
			inputFileContents: map[string]string{
				"inputs.yaml": `
name_to_greet: 'Bob'
emoji_suffix: '🐈'`,
			},
			templateContents: map[string]string{
				"myfile.txt":           "Some random stuff",
				"spec.yaml":            specContents,
				"file1.txt":            "my favorite color is blue",
				"dir1/file_in_dir.txt": "file_in_dir contents",
				"dir2/file2.txt":       "file2 contents",
			},
			flagAcceptDefaults: true,
			wantStdout:         "Hello, Robert🐈.\n",
			wantDestContents: map[string]string{
				"file1.txt":            "my favorite color is red",
				"dir1/file_in_dir.txt": "file_in_dir contents",
				"dir2/file2.txt":       "file2 contents",
			},
		},
		{
			name:           "simple_success_with_two_input_file_flags",
			inputFileNames: []string{"inputs.yaml", "other-inputs.yaml"},
			inputFileContents: map[string]string{
				"inputs.yaml": `
name_to_greet: 'Bob'`,
				"other-inputs.yaml": `
emoji_suffix: '🐈'`,
			},
			flagAcceptDefaults: true,
			templateContents: map[string]string{
				"myfile.txt":           "Some random stuff",
				"spec.yaml":            specContents,
				"file1.txt":            "my favorite color is blue",
				"dir1/file_in_dir.txt": "file_in_dir contents",
				"dir2/file2.txt":       "file2 contents",
			},
			wantStdout: "Hello, Bob🐈.\n",
			wantDestContents: map[string]string{
				"file1.txt":            "my favorite color is red",
				"dir1/file_in_dir.txt": "file_in_dir contents",
				"dir2/file2.txt":       "file2 contents",
			},
		},
		{
			name:           "conflicting_input_files",
			inputFileNames: []string{"inputs.yaml", "other-inputs.yaml"},
			inputFileContents: map[string]string{
				"inputs.yaml":       `name_to_greet: 'Alice'`,
				"other-inputs.yaml": `name_to_greet: 'Bob'`,
			},
			templateContents: map[string]string{
				"spec.yaml": specContents,
			},
			wantErr: "input key \"name_to_greet\" appears in multiple input files",
		},
		{
			name: "keep_temp_dirs_on_success_if_flag",
			flagInputs: map[string]string{
				"name_to_greet": "Bob",
				"emoji_suffix":  "🐈",
			},
			flagKeepTempDirs:   true,
			flagAcceptDefaults: true,
			templateContents: map[string]string{
				"spec.yaml":            specContents,
				"file1.txt":            "my favorite color is blue",
				"dir1/file_in_dir.txt": "file_in_dir contents",
				"dir2/file2.txt":       "file2 contents",
			},
			wantStdout: "Hello, Bob🐈.\n",
			wantScratchContents: map[string]string{
				"file1.txt":            "my favorite color is red",
				"dir1/file_in_dir.txt": "file_in_dir contents",
				"dir2/file2.txt":       "file2 contents",
			},
			wantTemplateContents: map[string]string{
				"spec.yaml":            specContents,
				"file1.txt":            "my favorite color is blue",
				"dir1/file_in_dir.txt": "file_in_dir contents",
				"dir2/file2.txt":       "file2 contents",
			},
			wantDestContents: map[string]string{
				"file1.txt":            "my favorite color is red",
				"dir1/file_in_dir.txt": "file_in_dir contents",
				"dir2/file2.txt":       "file2 contents",
			},
		},
		{
			name: "keep_temp_dirs_on_failure_if_flag",
			flagInputs: map[string]string{
				"name_to_greet": "Bob",
				"emoji_suffix":  "🐈",
			},
			flagKeepTempDirs: true,
			templateContents: map[string]string{
				"spec.yaml": "this is an unparseable YAML file *&^#%$",
			},
			wantTemplateContents: map[string]string{
				"spec.yaml": "this is an unparseable YAML file *&^#%$",
			},
			wantErr: "error parsing file spec.yaml",
		},
		{
			name: "existing_dest_file_with_overwrite_flag_should_succeed",
			flagInputs: map[string]string{
				"name_to_greet":      "Bob",
				"emoji_suffix":       "🐈",
				"ending_punctuation": ".",
			},
			flagForceOverwrite: true,
			existingDestContents: map[string]string{
				"file1.txt": "old contents",
			},
			templateContents: map[string]string{
				"myfile.txt":           "Some random stuff",
				"spec.yaml":            specContents,
				"file1.txt":            "new contents",
				"dir1/file_in_dir.txt": "file_in_dir contents",
				"dir2/file2.txt":       "file2 contents",
			},
			wantStdout: "Hello, Bob🐈.\n",
			wantDestContents: map[string]string{
				"file1.txt":            "new contents",
				"dir1/file_in_dir.txt": "file_in_dir contents",
				"dir2/file2.txt":       "file2 contents",
			},
			wantBackupContents: map[string]string{
				"file1.txt": "old contents",
			},
		},
		{
			name: "existing_dest_file_without_overwrite_flag_should_fail",
			flagInputs: map[string]string{
				"name_to_greet":      "Bob",
				"emoji_suffix":       "🐈",
				"ending_punctuation": ".",
			},
			flagForceOverwrite: false,
			existingDestContents: map[string]string{
				"file1.txt": "old contents",
			},
			templateContents: map[string]string{
				"myfile.txt":           "Some random stuff",
				"spec.yaml":            specContents,
				"file1.txt":            "file1 contents",
				"dir1/file_in_dir.txt": "file_in_dir contents",
				"dir2/file2.txt":       "file2 contents",
			},
			wantStdout: "Hello, Bob🐈.\n",
			wantDestContents: map[string]string{
				"file1.txt": "old contents",
			},
			wantErr: "overwriting was not enabled",
		},
		{
			name:                 "fs_error",
			removeAllErr:         fmt.Errorf("fake removeAll error for testing"),
			wantTemplateContents: map[string]string{},
			wantErr:              "fake removeAll error for testing",
		},
		{
			name: "defaults_inputs",
			flagInputs: map[string]string{
				"name_to_greet": "Bob",
				"emoji_suffix":  "🐈",
			},
			flagAcceptDefaults: true,
			templateContents: map[string]string{
				"myfile.txt":           "Some random stuff",
				"spec.yaml":            specContents,
				"file1.txt":            "file1 contents",
				"dir1/file_in_dir.txt": "file_in_dir contents",
				"dir2/file2.txt":       "file2 contents",
			},
			wantStdout: "Hello, Bob🐈.\n",
			wantDestContents: map[string]string{
				"file1.txt":            "file1 contents",
				"dir1/file_in_dir.txt": "file_in_dir contents",
				"dir2/file2.txt":       "file2 contents",
			},
		},
		{
			name: "handles_unknown_inputs",
			flagInputs: map[string]string{
				"name_to_greet": "Bob",
				"emoji_suffix":  "🐈",
				"pets_name":     "Fido",
				"pets_age":      "15",
			},
			templateContents: map[string]string{
				"myfile.txt":           "Some random stuff",
				"spec.yaml":            specContents,
				"file1.txt":            "file1 contents",
				"dir1/file_in_dir.txt": "file_in_dir contents",
				"dir2/file2.txt":       "file2 contents",
			},
			wantErr: `unknown input(s): pets_age, pets_name`,
		},
		{
			name:       "handles_missing_required_inputs",
			flagInputs: map[string]string{},
			// flagAcceptDefaults: ,
			templateContents: map[string]string{
				"myfile.txt":           "Some random stuff",
				"spec.yaml":            specContents,
				"file1.txt":            "file1 contents",
				"dir1/file_in_dir.txt": "file_in_dir contents",
				"dir2/file2.txt":       "file2 contents",
			},
			wantErr: `missing input(s): emoji_suffix, name_to_greet`,
		},
		{
			name:         "destination_include_with_manifest",
			flagManifest: true,
			templateContents: map[string]string{
				"spec.yaml": `
api_version: 'cli.abcxyz.dev/v1alpha1'
kind: 'Template'
desc: 'my template'
steps:
  - desc: 'Include from destination'
    action: 'include'
    params:
        paths:
            - paths: ['myfile.txt', 'subdir_a', 'subdir_b/file_b.txt']
              from: 'destination'
  - desc: 'Replace "purple" with "red"'
    action: 'string_replace'
    params:
        paths: ['.']
        replacements:
          - to_replace: 'purple'
            with: 'red'`,
			},
			existingDestContents: map[string]string{
				"myfile.txt":          "purple is my favorite color",
				"subdir_a/file_a.txt": "purple is my favorite color",
				"subdir_b/file_b.txt": "purple is my favorite color",
			},
			wantDestContents: map[string]string{
				"myfile.txt":          "red is my favorite color",
				"subdir_a/file_a.txt": "red is my favorite color",
				"subdir_b/file_b.txt": "red is my favorite color",
			},
			wantBackupContents: map[string]string{
				"myfile.txt":          "purple is my favorite color",
				"subdir_a/file_a.txt": "purple is my favorite color",
				"subdir_b/file_b.txt": "purple is my favorite color",
			},
			wantManifest: &manifest.Manifest{
				// api_version intentionally omitted because it changes every
				// time we add a new api version
				CreationTime:     clk.Now(),
				ModificationTime: clk.Now(),
				OutputFiles: []*manifest.OutputFile{
					{
						File: mdl.S("myfile.txt"),
						Patch: mdl.SP(`--- a/myfile.txt
+++ b/myfile.txt
@@ -1 +1 @@
-red is my favorite color
\ No newline at end of file
+purple is my favorite color
\ No newline at end of file
`),
					},
					{
						File: mdl.S("subdir_a/file_a.txt"),
						Patch: mdl.SP(`--- a/subdir_a/file_a.txt
+++ b/subdir_a/file_a.txt
@@ -1 +1 @@
-red is my favorite color
\ No newline at end of file
+purple is my favorite color
\ No newline at end of file
`),
					},
					{
						File: mdl.S("subdir_b/file_b.txt"),
						Patch: mdl.SP(`--- a/subdir_b/file_b.txt
+++ b/subdir_b/file_b.txt
@@ -1 +1 @@
-red is my favorite color
\ No newline at end of file
+purple is my favorite color
\ No newline at end of file
`),
					},
				},
			},
		},
		{
			name: "mix_of_destination_include_and_normal_include",
			templateContents: map[string]string{
				"file_b.txt": "red is my favorite color",
				"spec.yaml": `
api_version: 'cli.abcxyz.dev/v1alpha1'
kind: 'Template'
desc: 'my template'
steps:
  - desc: 'Include from destination'
    action: 'include'
    params:
        paths:
            - paths: ['file_a.txt']
              from: 'destination'
  - desc: 'Include from template'
    action: 'include'
    params:
        paths:
            - paths: ['file_b.txt']
  - desc: 'Replace "purple" with "red"'
    action: 'string_replace'
    params:
        paths: ['.']
        replacements:
          - to_replace: 'purple'
            with: 'red'`,
			},
			existingDestContents: map[string]string{
				"file_a.txt": "purple is my favorite color",
			},
			wantDestContents: map[string]string{
				"file_a.txt": "red is my favorite color",
				"file_b.txt": "red is my favorite color",
			},
			wantBackupContents: map[string]string{
				"file_a.txt": "purple is my favorite color",
			},
		},
		{
			name: "with_default_ignore",
			templateContents: map[string]string{
				"dir/file_b.txt":          "red is my favorite color",
				".bin/file_to_ignore.txt": "src: file to ignore",
				"spec.yaml": `
api_version: 'cli.abcxyz.dev/v1alpha1'
kind: 'Template'
desc: 'my template'
steps:
  - desc: 'Include from destination'
    action: 'include'
    params:
        paths:
            - paths: ['.']
              from: 'destination'
  - desc: 'Include from template'
    action: 'include'
    params:
        paths:
            - paths: ['.']
  - desc: 'Replace "purple" with "red"'
    action: 'string_replace'
    params:
        paths: ['.']
        replacements:
          - to_replace: 'purple'
            with: 'red'`,
			},
			existingDestContents: map[string]string{
				"file_a.txt":              "purple is my favorite color",
				".bin/file_to_ignore.txt": "dest: purple is my favorite color",
			},
			wantDestContents: map[string]string{
				"file_a.txt":              "red is my favorite color",
				"dir/file_b.txt":          "red is my favorite color",
				".bin/file_to_ignore.txt": "dest: purple is my favorite color",
			},
			wantBackupContents: map[string]string{
				"file_a.txt": "purple is my favorite color",
			},
		},
		{
			name: "with_custom_ignore",
			templateContents: map[string]string{
				"sub_dir/file_b.txt": "src: file to ignore",
				"spec.yaml": `
api_version: 'cli.abcxyz.dev/v1beta2'
kind: 'Template'
desc: 'my template'
ignore:
  - 'sub_dir/file_b.txt'
steps:
  - desc: 'Include from destination'
    action: 'include'
    params:
        paths:
            - paths: ['.']
              from: 'destination'
  - desc: 'Include from template'
    action: 'include'
    params:
        paths:
            - paths: ['sub_dir']
  - desc: 'Replace "purple" with "red"'
    action: 'string_replace'
    params:
        paths: ['.']
        replacements:
          - to_replace: 'purple'
            with: 'red'`,
			},
			existingDestContents: map[string]string{
				"file_a.txt":         "purple is my favorite color",
				"sub_dir/file_b.txt": "dest: purple is my favorite color",
			},
			wantDestContents: map[string]string{
				"file_a.txt":         "red is my favorite color",
				"sub_dir/file_b.txt": "dest: purple is my favorite color",
			},
			wantBackupContents: map[string]string{
				"file_a.txt": "purple is my favorite color",
			},
		},
		{
			name: "simple_skip",
			templateContents: map[string]string{
				"file1.txt": "file1 contents",
				"spec.yaml": `
api_version: 'cli.abcxyz.dev/v1beta1'
kind: 'Template'
desc: 'my template'
steps:
  - desc: 'include with skip'
    action: 'include'
    params:
      paths:
      - paths: ['file1.txt']
        skip: ['file1.txt']
`,
			},
			wantDestContents: map[string]string{},
		},
		{
			name: "glob_include",
			templateContents: map[string]string{
				"file1.txt":                  "file1 contents",
				"file2.txt":                  "file2 contents",
				"file3.txt":                  "file3 contents",
				"something.md":               "md contents",
				"something.json":             "json contents",
				"python_files/skip_1.py":     "skip 1 contents",
				"python_files/skip_2.py":     "skip 2 contents",
				"python_files/include_me.py": "include_me contents",
				"spec.yaml": `
api_version: 'cli.abcxyz.dev/v1beta2'
kind: 'Template'
desc: 'my template'
steps:
  - desc: 'Include glob'
    action: 'include'
    params:
      paths:
      - paths: ['*.txt']
      - paths: ['*.md', '*.json']
        as: ['dir1', 'dir2']
      - paths: ['python_files']
        skip: ['python_files/skip*']
`,
			},
			existingDestContents: map[string]string{
				"already_exists.pdf": "already existing file contents",
			},
			wantDestContents: map[string]string{
				"already_exists.pdf":         "already existing file contents",
				"file1.txt":                  "file1 contents",
				"file2.txt":                  "file2 contents",
				"file3.txt":                  "file3 contents",
				"dir1/something.md":          "md contents",
				"dir2/something.json":        "json contents",
				"python_files/include_me.py": "include_me contents",
			},
		},
		{
			name: "for_each",
			templateContents: map[string]string{
				"spec.yaml": `api_version: 'cli.abcxyz.dev/v1alpha1'
kind: 'Template'
desc: 'A template for the ages'
steps:
  - desc: 'Iterate over environments'
    action: 'for_each'
    params:
      iterator:
        key: 'env'
        values: ['production', 'dev']
      steps:
        - desc: 'Print a message'
          action: 'print'
          params:
            message: 'Working on environment {{.env}}'
`,
			},
			wantStdout:       "Working on environment production\nWorking on environment dev\n",
			wantDestContents: map[string]string{},
		},
		{
			name: "skip_input_validation",
			templateContents: map[string]string{
				"spec.yaml": `api_version: 'cli.abcxyz.dev/v1alpha1'
kind: 'Template'
desc: 'My template'
inputs:
  - name: 'my_input'
    desc: 'Just a string to print'
    rules:
      - rule: 'my_input > 42' # Would fail, except we disable validation

steps:
  - action: 'print'
    desc: 'print the input value'
    params:
      message: 'my_input is {{.my_input}}'
`,
			},
			flagInputs:              map[string]string{"my_input": "crocodile"},
			flagSkipInputValidation: true,
			wantStdout:              "my_input is crocodile\n",
			wantDestContents:        map[string]string{},
		},
		{
			name: "step_with_if",
			templateContents: map[string]string{
				"spec.yaml": `api_version: 'cli.abcxyz.dev/v1beta1'
kind: 'Template'
desc: 'My template'

inputs:
  - name: 'my_input'
    desc: 'My input'
    default: 'true'

steps:
  - action: 'print'
    desc: 'Conditionally print hello'
    if: 'bool(my_input)'
    params:
      message: 'Hello'
  - action: 'print'
    desc: 'Conditionally print goodbye'
    if: '!bool(my_input)'
    params:
      message: 'Goodbye'`,
			},
			flagAcceptDefaults: true,
			wantStdout:         "Hello\n",
			wantDestContents:   map[string]string{},
		},
		{
			name: "step_with_if_needs_v1beta1",
			templateContents: map[string]string{
				"spec.yaml": `api_version: 'cli.abcxyz.dev/v1alpha1'
kind: 'Template'
desc: 'My template'

steps:
  - action: 'print'
    desc: 'print the input value'
    if: 'true'
    params:
      message: 'Hello'`,
			},
			wantErr: `unknown field name "if"`,
		},
		{
			name: "if_invalid",
			templateContents: map[string]string{
				"spec.yaml": `api_version: 'cli.abcxyz.dev/v1beta1'
kind: 'Template'
desc: 'My template'

steps:
  - action: 'print'
    desc: 'print the input value'
    if: 'bad_expression'
    params:
      message: 'Hello'`,
			},
			wantErr: `"if" expression "bad_expression" failed at step index 0 action "print"`,
		},
		{
			name:           "unknown_input_file_flags_should_be_ignored",
			flagInputs:     map[string]string{"name_to_greet": "Robert"},
			inputFileNames: []string{"inputs.yaml"},
			inputFileContents: map[string]string{
				"inputs.yaml": `
unknown_key: 'unknown value'
emoji_suffix: '🐈'`,
			},
			flagAcceptDefaults: true,
			templateContents: map[string]string{
				"myfile.txt":           "Some random stuff",
				"spec.yaml":            specContents,
				"file1.txt":            "my favorite color is blue",
				"dir1/file_in_dir.txt": "file_in_dir contents",
				"dir2/file2.txt":       "file2 contents",
			},
			wantStdout: "Hello, Robert🐈.\n",
			wantDestContents: map[string]string{
				"file1.txt":            "my favorite color is red",
				"dir1/file_in_dir.txt": "file_in_dir contents",
				"dir2/file2.txt":       "file2 contents",
			},
		},
		{
			name:           "fail_if_input_missing_in_spec_file_but_in_inputs_file",
			inputFileNames: []string{"inputs.yaml"},
			inputFileContents: map[string]string{
				"inputs.yaml": `
name_to_greet: 'Robert'
emoji_suffix: '🐈'`, // missing in spec.yaml inputs
			},
			templateContents: map[string]string{
				"spec.yaml": `api_version: 'cli.abcxyz.dev/v1beta1'
kind: 'Template'
desc: 'My template'
inputs:
  - name: 'name_to_greet'
steps:
  - action: 'print'
    desc: 'print greeting'
    params:
      message: 'Hello, {{.name_to_greet}}{{.emoji_suffix}}'`,
			},
			wantErr: "error reading template spec file",
		},
		{
			name: "git_metadata_variables_are_in_scope",
			templateContents: abctestutil.WithGitRepoAt("", map[string]string{
				".git/refs/tags/v1.2.3": abctestutil.MinimalGitHeadSHA,
				"spec.yaml": `api_version: 'cli.abcxyz.dev/v1beta3'
kind: 'Template'
desc: 'My template'
steps:
  - action: 'include'
    desc: 'include TF file'
    params:
      paths: ['example.tf']
  - action: 'go_template'
    desc: 'expand _git_sha reference'
    params:
      paths: ['example.tf']`,

				"example.tf": `
module "cloud_run" {
	source = "git::https://github.com/abcxyz/terraform-modules.git//modules/cloud_run?ref={{._git_sha}}"
}
module "cloud_run" {
	source = "git::https://github.com/abcxyz/terraform-modules.git//modules/cloud_run?ref={{._git_short_sha}}"
}
module "cloud_run" {
	source = "git::https://github.com/abcxyz/terraform-modules.git//modules/cloud_run?ref={{._git_tag}}"
}
`,
			}),
			wantDestContents: map[string]string{
				"example.tf": fmt.Sprintf(`
module "cloud_run" {
	source = "git::https://github.com/abcxyz/terraform-modules.git//modules/cloud_run?ref=%s"
}
module "cloud_run" {
	source = "git::https://github.com/abcxyz/terraform-modules.git//modules/cloud_run?ref=%s"
}
module "cloud_run" {
	source = "git::https://github.com/abcxyz/terraform-modules.git//modules/cloud_run?ref=%s"
}
`, abctestutil.MinimalGitHeadSHA, abctestutil.MinimalGitHeadShortSHA, "v1.2.3"),
			},
		},
		{
			name: "git_metadata_variables_are_empty_string_when_unavailable",
			templateContents: map[string]string{
				"example.txt": `"{{._git_tag}}" "{{._git_sha}}" "{{._git_short_sha}}"`,
				"spec.yaml": `api_version: 'cli.abcxyz.dev/v1beta3'
kind: 'Template'
desc: 'My template'
steps:
  - action: 'include'
    desc: 'include TF file'
    params:
      paths: ['example.txt']
  - action: 'go_template'
    desc: 'expand _git_sha reference'
    params:
      paths: ['example.txt']`,
			},
			wantDestContents: map[string]string{
				"example.txt": `"" "" ""`,
			},
		},
		{
			name: "git_metadata_variables_not_in_scope_on_old_api_version",
			templateContents: map[string]string{
				"example.txt": `"{{._git_tag}}" "{{._git_sha}}" "{{._git_short_sha}}"`,
				"spec.yaml": `api_version: 'cli.abcxyz.dev/v1beta2'
kind: 'Template'
desc: 'My template'
steps:
  - action: 'print'
    desc: 'should fail'
    params:
      message: '{{._git_tag}}'`,
			},
			wantErr: `nonexistent variable name "_git_tag"`,
		},
		{
			name: "git_metadata_variables_not_in_scope_on_old_api_version_cel",
			templateContents: map[string]string{
				"example.txt": `"{{._git_tag}}" "{{._git_sha}}" "{{._git_short_sha}}"`,
				"spec.yaml": `api_version: 'cli.abcxyz.dev/v1beta2'
kind: 'Template'
desc: 'My template'
steps:
  - action: 'print'
    desc: 'should fail'
    if: '_git_tag == ""' # _git_tag shouldn't be in scope. Should error out.
    params:
      message: 'Some message'`,
			},
			wantErr: `at line 7 column 9: the template referenced a nonexistent variable name "_git_tag"`,
		},
		{
			name:       "print_only_flags_are_in_scope_for_print_actions",
			flagInputs: map[string]string{},
			templateContents: map[string]string{
				"spec.yaml": `
api_version: 'cli.abcxyz.dev/v1alpha1'
kind: 'Template'
desc: 'A template for the ages'
steps:
- desc: 'Print a message'
  action: 'print'
  params:
    message: '{{._flag_dest}} {{._flag_source}}'`,
			},
			overrideBuiltinVars: map[string]string{
				builtinvar.FlagDest:   "/my/dest",
				builtinvar.FlagSource: "/my/source",
			},
			wantStdout:       "/my/dest /my/source\n",
			wantDestContents: map[string]string{},
		},
		{
			name:       "print_only_flags_are_not_in_scope_outside_of_print_actions",
			flagInputs: map[string]string{},
			templateContents: map[string]string{
				"spec.yaml": `
api_version: 'cli.abcxyz.dev/v1alpha1'
kind: 'Template'
desc: 'A template for the ages'
steps:
- desc: 'Include action that should fail because it uses a disallowed builtin'
  action: 'include'
  params:
    paths: ['{{._flag_dest}}']`,
			},
			overrideBuiltinVars: map[string]string{
				builtinvar.FlagDest:   "/my/dest",
				builtinvar.FlagSource: "/my/source",
			},
			wantErr: `nonexistent variable name "_flag_dest"`,
		},
		{
			name: "builtins_cant_be_set_by_regular_input",
			flagInputs: map[string]string{
				"_git_tag": "my-tag",
			},
			templateContents: map[string]string{
				"spec.yaml": `
api_version: 'cli.abcxyz.dev/v1beta3'
kind: 'Template'
desc: 'A template for the ages'
steps:
- desc: 'Print a message'
  action: 'print'
  params:
    message: '{{._git_tag}}'`,
			},
			wantErr: `input names beginning with underscore cannot be overridden by a normal user input; the bad input names were: [_git_tag]`,
		},
		{
			name: "inputs_cant_be_declared_with_leading_underscore",
			flagInputs: map[string]string{
				"_my_misnamed_input": "foo",
			},
			templateContents: map[string]string{
				"spec.yaml": `
api_version: 'cli.abcxyz.dev/v1alpha1'
kind: 'Template'
desc: 'A template for the ages'
inputs:
- desc: 'This input should be rejected'
  name: '_my_misnamed_input'
steps:
- desc: 'Print a message'
  action: 'print'
  params:
    message: '{{._git_tag}}'`,
			},
			wantErr: `input names beginning with _ are reserved`,
		},
		{
			name: "overrides_cant_set_regular_inputs",
			flagInputs: map[string]string{
				"git_tag": "foo",
			},
			templateContents: map[string]string{
				"spec.yaml": `
api_version: 'cli.abcxyz.dev/v1alpha1'
kind: 'Template'
desc: 'A template for the ages'
inputs:
- desc: 'My custom git tag input'
  name: 'git_tag'
steps:
- desc: 'Print a message'
  action: 'print'
  params:
    message: '{{.git_tag}}'`,
			},
			overrideBuiltinVars: map[string]string{
				"git_tag": "bar",
			},
			wantErr: "these builtin override var names are unknown and therefore invalid: [git_tag]",
		},
		{
			name: "abc_is_reserved_as_file_name_in_dest_dir",
			templateContents: map[string]string{
				"spec.yaml": `
api_version: 'cli.abcxyz.dev/v1alpha1'
kind: 'Template'
desc: 'A template for the ages'
steps:
- desc: 'Include some files and directories'
  action: 'include'
  params:
    paths:
      - paths: ['file1.txt']
        as:    ['.abc']`,
				"file1.txt": "",
			},
			wantErr: `uses the reserved name ".abc"`,
		},
		{
			name: "abc_is_reserved_as_dir_name_in_dest_dir",
			templateContents: map[string]string{
				"spec.yaml": `
api_version: 'cli.abcxyz.dev/v1alpha1'
kind: 'Template'
desc: 'A template for the ages'
steps:
- desc: 'Include some files and directories'
  action: 'include'
  params:
    paths:
      - paths: ['file1.txt']
        as:    ['.abc/file1.txt']`,
				"file1.txt": "",
			},
			wantErr: `uses the reserved name ".abc"`,
		},
		{
			name: "abc_is_not_reserved_for_file_in_subdir",
			templateContents: map[string]string{
				"spec.yaml": `
api_version: 'cli.abcxyz.dev/v1alpha1'
kind: 'Template'
desc: 'A template for the ages'
steps:
- desc: 'Include some files and directories'
  action: 'include'
  params:
    paths:
      - paths: ['file1.txt']
        as:    ['foo/.abc']`,
				"file1.txt": "",
			},
			wantDestContents: map[string]string{
				"foo/.abc": "",
			},
		},
		{
			name: "abc_is_not_reserved_as_subdir_name",
			templateContents: map[string]string{
				"spec.yaml": `
api_version: 'cli.abcxyz.dev/v1alpha1'
kind: 'Template'
desc: 'A template for the ages'
steps:
- desc: 'Include some files and directories'
  action: 'include'
  params:
    paths:
      - paths: ['file1.txt']
        as:    ['foo/.abc/bar.txt']`,
				"file1.txt": "",
			},
			wantDestContents: map[string]string{
				"foo/.abc/bar.txt": "",
			},
		},
		{
			name: "independent_rule_validation_valid_rules",
			templateContents: abctestutil.WithGitRepoAt("", map[string]string{
				".git/refs/tags/v1.2.3": abctestutil.MinimalGitHeadSHA,
				"spec.yaml": `api_version: 'cli.abcxyz.dev/v1beta4'
kind: 'Template'
desc: 'My template'

rules:
  - rule: 'int(2) < int(10)'
    message: 'rule validation'

steps:
  - desc: 'print a message' 
    action: 'print'
    params:
      message: 'rule validation passed'
`,
			}),
			wantStdout:       "rule validation passed\n",
			wantDestContents: map[string]string{},
		},
		{
			name: "independent_rule_validation_invalid_rules",
			templateContents: abctestutil.WithGitRepoAt("", map[string]string{
				".git/refs/tags/v1.2.3": abctestutil.MinimalGitHeadSHA,
				"spec.yaml": `api_version: 'cli.abcxyz.dev/v1beta4'
kind: 'Template'
desc: 'My template'

rules:
  - rule: 'int(2) > int(10)'
    message: 'invalid rule: 2 cannot be greater than 10'
  - rule: '"abc".startsWith("z")'
    message: 'invalid rule: abc does not start with z'

steps:
  - desc: 'print a message' 
    action: 'print'
    params:
      message: 'rule validation passed'
`,
			}),
			wantErr: "rules validation failed:\n\nRule:      int(2) > int(10)\nRule msg:  invalid rule: 2 cannot be greater than 10\n\nRule:      \"abc\".startsWith(\"z\")\nRule msg:  invalid rule: abc does not start with z\n",
		},
		{
			name: "independent_rule_validation_built_in_vars_in_scope",
			templateContents: abctestutil.WithGitRepoAt("", map[string]string{
				".git/refs/tags/v1.2.3": abctestutil.MinimalGitHeadSHA,
				"spec.yaml": `api_version: 'cli.abcxyz.dev/v1beta4'
kind: 'Template'
desc: 'My template'

rules:
  - rule: '_git_sha == "ahl8foqboh8ktqzxnymuvdcg91hvim0cfszlcstl"'
    message: 'git sha must have specific value'
  - rule: '_git_short_sha == "ahl8foq"'
    message: 'git short sha must have specific value'
  - rule: '_git_tag == "v1.2.3"'
    message: 'git tag must have specific value'

steps:
  - desc: 'print a message' 
    action: 'print'
    params:
      message: |-
        git sha: {{._git_sha}}
        git short sha: {{._git_short_sha}}
        git tag: {{._git_tag}}
`,
			}),
			overrideBuiltinVars: map[string]string{
				"_git_sha":       "ahl8foqboh8ktqzxnymuvdcg91hvim0cfszlcstl",
				"_git_short_sha": "ahl8foq",
				"_git_tag":       "v1.2.3",
			},
			wantStdout:       "git sha: ahl8foqboh8ktqzxnymuvdcg91hvim0cfszlcstl\ngit short sha: ahl8foq\ngit tag: v1.2.3\n",
			wantDestContents: map[string]string{},
		},
		{
			name: "formatTime_not_in_scope_on_old_spec",
			templateContents: map[string]string{
				"spec.yaml": `api_version: 'cli.abcxyz.dev/v1beta5'
kind: 'Template'
desc: 'A template for the ages'
steps:
- desc: 'Print a message'
  action: 'print'
  params:
    message: 'The timestamp is {{formatTime ._now_ms "2006-01-02T15:04:05"}}'`,
			},
			wantErr: `function "formatTime" not defined`,
		},
		{
			name: "formatTime_is_in_scope_on_new_spec",
			templateContents: map[string]string{
				"spec.yaml": `api_version: 'cli.abcxyz.dev/v1beta6'
kind: 'Template'
desc: 'A template for the ages'
steps:
- desc: 'Print a message'
  action: 'print'
  params:
    message: 'The timestamp is {{formatTime ._now_ms "2006-01-02T15:04:05"}}'`,
			},
			wantStdout: "The timestamp is 2023-12-08T23:59:02\n",
		},
		{
			name: "_now_ms_not_in_scope_on_old_spec",
			templateContents: map[string]string{
				"spec.yaml": `api_version: 'cli.abcxyz.dev/v1beta5'
kind: 'Template'
desc: 'A template for the ages'
steps:
- desc: 'Print a message'
  action: 'print'
  params:
    message: 'The timestamp is {{ ._now_ms }}'`,
			},
			wantErr: `nonexistent variable name "_now_ms"`,
		},
		{
			name: "_now_ms_is_in_scope_on_new_spec",
			templateContents: map[string]string{
				"spec.yaml": `api_version: 'cli.abcxyz.dev/v1beta6'
kind: 'Template'
desc: 'A template for the ages'
steps:
- desc: 'Print a message'
  action: 'print'
  params:
    message: 'The timestamp is {{ ._now_ms }}'`,
			},
			wantStdout: "The timestamp is 1702079942000\n",
		},
		{
			name: "flag_ignore_unknown_inputs",
			flagInputs: map[string]string{
				// This input doesn't exist. Shouldn't cause a crash though.
				"nonexistent_input": "hrm",

				"name_to_greet":      "Bob",
				"emoji_suffix":       "🐈",
				"ending_punctuation": "!",
			},
			flagIgnoreUnknownInputs: true,
			flagManifest:            true,
			templateContents: map[string]string{
				"myfile.txt":           "Some random stuff",
				"spec.yaml":            specContents,
				"file1.txt":            "my favorite color is blue",
				"dir1/file_in_dir.txt": "file_in_dir contents",
				"dir2/file2.txt":       "file2 contents",
			},
			wantStdout: "Hello, Bob🐈!\n",
			wantDestContents: map[string]string{
				"file1.txt":            "my favorite color is red",
				"dir1/file_in_dir.txt": "file_in_dir contents",
				"dir2/file2.txt":       "file2 contents",
			},
			wantManifest: &manifest.Manifest{
				CreationTime:     clk.Now(),
				ModificationTime: clk.Now(),
				Inputs: []*manifest.Input{
					{
						Name:  mdl.S("emoji_suffix"),
						Value: mdl.S("\U0001F408"),
					},
					{
						Name:  mdl.S("ending_punctuation"),
						Value: mdl.S("!"),
					},
					{
						Name:  mdl.S("name_to_greet"),
						Value: mdl.S("Bob"),
					},
				},
				OutputFiles: []*manifest.OutputFile{
					{
						File: mdl.S("dir1/file_in_dir.txt"),
					},
					{
						File: mdl.S("dir2/file2.txt"),
					},
					{
						File: mdl.S("file1.txt"),
					},
				},
			},
		},
	}

	for _, tc := range cases {
		tc := tc
		t.Run(tc.name, func(t *testing.T) {
			t.Parallel()

			tempDir := t.TempDir()
			outDir := filepath.Join(tempDir, "out_dir")
			abctestutil.WriteAll(t, outDir, tc.existingDestContents)

			inputFilePaths := make([]string, 0, len(tc.inputFileNames))
			for _, f := range tc.inputFileNames {
				inputFileDir := filepath.Join(tempDir, "inputs")
				abctestutil.WriteAll(t, inputFileDir, map[string]string{f: tc.inputFileContents[f]})
				inputFilePaths = append(inputFilePaths, filepath.Join(inputFileDir, f))
			}

			backupDir := filepath.Join(tempDir, "backups")
			sourceDir := filepath.Join(tempDir, "source")
			abctestutil.WriteAll(t, sourceDir, tc.templateContents)
			rfs := &common.RealFS{}
			stdoutBuf := &strings.Builder{}
			p := &Params{
				AcceptDefaults:         tc.flagAcceptDefaults,
				Backups:                true,
				BackupDir:              backupDir,
				Clock:                  clk,
				ContinueWithoutPatches: tc.flagContinueWithoutPatches,
				DebugStepDiffs:         tc.flagDebugStepDiffs,
				Downloader:             &templatesource.LocalDownloader{SrcPath: sourceDir},
				ForceOverwrite:         tc.flagForceOverwrite,
				FS: &common.ErrorFS{
					FS:           rfs,
					RemoveAllErr: tc.removeAllErr,
				},
				IgnoreUnknownInputs:  tc.flagIgnoreUnknownInputs,
				InputFiles:           inputFilePaths,
				InputsFromFlags:      tc.flagInputs,
				KeepTempDirs:         tc.flagKeepTempDirs,
				Manifest:             tc.flagManifest,
<<<<<<< HEAD
				BackfillManifestOnly: tc.flagManifestOnly,
=======
				BackfillManifestOnly: tc.flagBackfillManifestOnly,
>>>>>>> 9ab16665
				OutDir:               outDir,
				OverrideBuiltinVars:  tc.overrideBuiltinVars,
				SkipInputValidation:  tc.flagSkipInputValidation,
				SourceForMessages:    sourceDir,
				Stdout:               stdoutBuf,
				TempDirBase:          tempDir,
				UpgradeChannel:       tc.flagUpgradeChannel,
			}

			ctx := logging.WithLogger(context.Background(), logging.TestLogger(t))
			result, err := Render(ctx, p)
			if diff := testutil.DiffErrString(err, tc.wantErr); diff != "" {
				t.Error(diff)
			}
			if err != nil {
				errStr := err.Error()
				if strings.Count(errStr, " at line ") > 1 {
					t.Errorf(`this error message reported the "at line" location more than once: %q`, errStr)
				}
			}
			if err == nil {
				verifyManifest(ctx, t, result.ManifestPath != "", filepath.Join(outDir, result.ManifestPath), tc.wantManifest)
			}

			if diff := cmp.Diff(stdoutBuf.String(), tc.wantStdout); diff != "" {
				t.Errorf("template output was not as expected; (-got,+want): %s", diff)
			}

			var gotTemplateContents map[string]string
			templateDir, ok := abctestutil.TestMustGlob(t, filepath.Join(tempDir, tempdir.TemplateDirNamePart+"*")) // the * accounts for the random cookie added by mkdirtemp
			if ok {
				gotTemplateContents = abctestutil.LoadDir(t, templateDir)
			}
			if diff := cmp.Diff(gotTemplateContents, tc.wantTemplateContents); diff != "" {
				t.Errorf("template directory contents were not as expected (-got,+want): %s", diff)
			}

			var gotScratchContents map[string]string
			scratchDir, ok := abctestutil.TestMustGlob(t, filepath.Join(tempDir, tempdir.ScratchDirNamePart+"*"))
			if ok {
				gotScratchContents = abctestutil.LoadDir(t, scratchDir)
			}
			if diff := cmp.Diff(gotScratchContents, tc.wantScratchContents, cmpopts.EquateEmpty()); diff != "" {
				t.Errorf("scratch directory contents were not as expected (-got,+want): %s", diff)
			}

			// The manifest is verified separately, hence the SkipGlob().
			gotDestContents := abctestutil.LoadDir(t, outDir, abctestutil.SkipGlob(".abc/manifest*"))
			if diff := cmp.Diff(gotDestContents, tc.wantDestContents, cmpopts.EquateEmpty()); diff != "" {
				t.Errorf("dest directory contents were not as expected (-got,+want): %s", diff)
			}

			var gotBackupContents map[string]string
			backupSubdir, ok := abctestutil.TestMustGlob(t, filepath.Join(backupDir, "*")) // When a backup directory is created, an unpredictable timestamp is added, hence the "*"
			if ok {
				gotBackupContents = abctestutil.LoadDir(t, backupSubdir)
			}
			if diff := cmp.Diff(gotBackupContents, tc.wantBackupContents, cmpopts.EquateEmpty()); diff != "" {
				t.Errorf("backups directory contents were not as expected (-got,+want): %s", diff)
			}

			var gotDebugContents map[string]string
			debugDir, ok := abctestutil.TestMustGlob(t, filepath.Join(tempDir, tempdir.DebugStepDiffsDirNamePart+"*"))
			if ok {
				gotDebugContents = abctestutil.LoadDir(t, debugDir)
			}
			gotDebugDirExists := len(gotDebugContents) > 0
			if tc.flagDebugStepDiffs != gotDebugDirExists {
				t.Errorf("debug directory existence is %t but should be %t", gotDebugDirExists, tc.flagDebugStepDiffs)
			}
		})
	}
}

func verifyManifest(ctx context.Context, tb testing.TB, gotManifest bool, manifestPath string, want *manifest.Manifest) {
	tb.Helper()

	if !gotManifest {
		if want == nil {
			// No manifest was outputted, and none was expected, so that's a success
			return
		}
		tb.Errorf("got no manifest, but wanted %v", want)
		return
	}

	got := mustLoadManifest(ctx, tb, manifestPath)

	opts := []cmp.Option{
		// Don't force test authors to assert the line and column numbers
		cmpopts.IgnoreTypes(&model.ConfigPos{}, model.ConfigPos{}),
		cmpopts.IgnoreFields(manifest.Manifest{}, "TemplateDirhash"),
		cmpopts.IgnoreFields(manifest.OutputFile{}, "Hash"),
		cmpopts.EquateEmpty(),
	}

	if diff := cmp.Diff(got, want, opts...); diff != "" {
		tb.Errorf("the outputted manifest was not as expected (-got,+want): %s", diff)
	}
}

func TestPromptDialog(t *testing.T) {
	t.Parallel()

	cases := []struct {
		name          string
		inputs        []*spec.Input
		flagInputVals map[string]string // Simulates some inputs having already been provided by flags, like --input=foo=bar means we shouldn't prompt for "foo"
		dialog        []prompt.DialogStep
		want          map[string]string
		wantErr       string
	}{
		{
			name: "single_input_prompt",
			inputs: []*spec.Input{
				{
					Name: mdl.S("animal"),
					Desc: mdl.S("your favorite animal"),
				},
			},
			dialog: []prompt.DialogStep{
				{
					WaitForPrompt: `
Input name:   animal
Description:  your favorite animal

Enter value: `,
					ThenRespond: "alligator\n",
				},
			},
			want: map[string]string{
				"animal": "alligator",
			},
		},
		{
			name: "single_input_prompt_with_single_validation_rule",
			inputs: []*spec.Input{
				{
					Name: mdl.S("animal"),
					Desc: mdl.S("your favorite animal"),
					Rules: []*spec.Rule{
						{
							Rule:    mdl.S("size(animal) > 1"),
							Message: mdl.S("length must be greater than 1"),
						},
					},
				},
			},
			dialog: []prompt.DialogStep{
				{
					WaitForPrompt: `
Input name:   animal
Description:  your favorite animal
Rule:         size(animal) > 1
Rule msg:     length must be greater than 1

Enter value: `,
					ThenRespond: "alligator\n",
				},
			},
			want: map[string]string{
				"animal": "alligator",
			},
		},
		{
			name: "single_input_prompt_with_multiple_validation_rules",
			inputs: []*spec.Input{
				{
					Name: mdl.S("animal"),
					Desc: mdl.S("your favorite animal"),
					Rules: []*spec.Rule{
						{
							Rule:    mdl.S("size(animal) > 1"),
							Message: mdl.S("length must be greater than 1"),
						},
						{
							Rule:    mdl.S("size(animal) < 100"),
							Message: mdl.S("length must be less than 100"),
						},
					},
				},
			},
			dialog: []prompt.DialogStep{
				{
					WaitForPrompt: `
Input name:   animal
Description:  your favorite animal
Rule 0:       size(animal) > 1
Rule 0 msg:   length must be greater than 1
Rule 1:       size(animal) < 100
Rule 1 msg:   length must be less than 100

Enter value: `,
					ThenRespond: "alligator\n",
				},
			},
			want: map[string]string{
				"animal": "alligator",
			},
		},
		{
			name: "multiple_input_prompts",
			inputs: []*spec.Input{
				{
					Name: mdl.S("animal"),
					Desc: mdl.S("your favorite animal"),
				},
				{
					Name: mdl.S("car"),
					Desc: mdl.S("your favorite car"),
				},
			},
			dialog: []prompt.DialogStep{
				{
					WaitForPrompt: `
Input name:   animal
Description:  your favorite animal

Enter value: `,
					ThenRespond: "alligator\n",
				},
				{
					WaitForPrompt: `
Input name:   car
Description:  your favorite car

Enter value: `,
					ThenRespond: "Ford Bronco 🐎\n",
				},
			},
			want: map[string]string{
				"animal": "alligator",
				"car":    "Ford Bronco 🐎",
			},
		},
		{
			name: "single_input_should_not_be_prompted_if_provided_by_command_line_flags",
			inputs: []*spec.Input{
				{
					Name: mdl.S("animal"),
					Desc: mdl.S("your favorite animal"),
				},
			},
			flagInputVals: map[string]string{
				"animal": "alligator",
			},
			dialog: nil,
			want: map[string]string{
				"animal": "alligator",
			},
		},
		{
			name: "two_inputs_of_which_one_is_provided_and_one_prompted",
			inputs: []*spec.Input{
				{
					Name: mdl.S("animal"),
					Desc: mdl.S("your favorite animal"),
				},
				{
					Name: mdl.S("car"),
					Desc: mdl.S("your favorite car"),
				},
			},
			flagInputVals: map[string]string{
				"animal": "duck",
			},
			dialog: []prompt.DialogStep{
				{
					WaitForPrompt: `
Input name:   car
Description:  your favorite car

Enter value: `,
					ThenRespond: "Peugeot\n",
				},
			},
			want: map[string]string{
				"animal": "duck",
				"car":    "Peugeot",
			},
		},
		{
			name:   "template_has_no_inputs",
			inputs: []*spec.Input{},
		},
		{
			name: "single_input_with_default_accepted",
			inputs: []*spec.Input{
				{
					Name:    mdl.S("animal"),
					Desc:    mdl.S("your favorite animal"),
					Default: mdl.SP("shark"),
				},
			},
			dialog: []prompt.DialogStep{
				{
					WaitForPrompt: `
Input name:   animal
Description:  your favorite animal
Default:      shark

Enter value, or leave empty to accept default: `,
					ThenRespond: "\n",
				},
			},
			want: map[string]string{
				"animal": "shark",
			},
		},
		{
			name: "single_input_with_default_not_accepted",
			inputs: []*spec.Input{
				{
					Name:    mdl.S("animal"),
					Desc:    mdl.S("your favorite animal"),
					Default: mdl.SP("shark"),
				},
			},
			dialog: []prompt.DialogStep{
				{
					WaitForPrompt: `
Input name:   animal
Description:  your favorite animal
Default:      shark

Enter value, or leave empty to accept default: `,
					ThenRespond: "alligator\n",
				},
			},
			want: map[string]string{
				"animal": "alligator",
			},
		},
		{
			name: "default_empty_string_should_be_printed_quoted",
			inputs: []*spec.Input{
				{
					Name:    mdl.S("animal"),
					Desc:    mdl.S("your favorite animal"),
					Default: mdl.SP(""),
				},
			},
			dialog: []prompt.DialogStep{
				{
					WaitForPrompt: `
Input name:   animal
Description:  your favorite animal
Default:      ""

Enter value, or leave empty to accept default: `,
					ThenRespond: "\n",
				},
			},
			want: map[string]string{
				"animal": "",
			},
		},
	}

	for _, tc := range cases {
		tc := tc
		t.Run(tc.name, func(t *testing.T) {
			t.Parallel()

			// TODO rewrite to use framework

			cmd := &cli.BaseCommand{}

			stdinReader, stdinWriter := io.Pipe()
			stdoutReader, stdoutWriter := io.Pipe()
			_, stderrWriter := io.Pipe()

			cmd.SetStdin(stdinReader)
			cmd.SetStdout(stdoutWriter)
			cmd.SetStderr(stderrWriter)

			ctx := context.Background()
			errCh := make(chan error)
			var got map[string]string
			go func() {
				defer close(errCh)
				params := &input.ResolveParams{
					Inputs:             tc.flagInputVals,
					Prompt:             true,
					Prompter:           cmd,
					SkipPromptTTYCheck: true,
					Spec: &spec.Spec{
						Inputs: tc.inputs,
					},
				}
				var err error
				got, err = input.Resolve(ctx, params)
				errCh <- err
			}()

			for _, ds := range tc.dialog {
				prompt.ReadWithTimeout(t, stdoutReader, ds.WaitForPrompt)
				prompt.WriteWithTimeout(t, stdinWriter, ds.ThenRespond)
			}

			select {
			case err := <-errCh:
				if diff := testutil.DiffErrString(err, tc.wantErr); diff != "" {
					t.Fatal(diff)
				}
			case <-time.After(time.Second):
				t.Fatal("timed out waiting for background goroutine to finish")
			}
			if diff := cmp.Diff(got, tc.want, cmpopts.EquateEmpty()); diff != "" {
				t.Fatalf("input values were different than expected (-got,+want): %s", diff)
			}
		})
	}
}

// mustLoadManifest parses the given manifest file.
func mustLoadManifest(ctx context.Context, tb testing.TB, path string) *manifest.Manifest {
	tb.Helper()

	f, err := os.Open(path)
	if err != nil {
		tb.Fatalf("failed to open manifest file at %q: %v", path, err)
	}
	defer f.Close()

	manifestI, err := decode.DecodeValidateUpgrade(ctx, f, path, decode.KindManifest)
	if err != nil {
		tb.Fatalf("error reading manifest file: %v", err)
	}

	out, ok := manifestI.(*manifest.Manifest)
	if !ok {
		tb.Fatalf("internal error: manifest file did not decode to *manifest.Manifest")
	}

	return out
}<|MERGE_RESOLUTION|>--- conflicted
+++ resolved
@@ -90,7 +90,6 @@
 `
 
 	cases := []struct {
-<<<<<<< HEAD
 		name                       string
 		templateContents           map[string]string
 		existingDestContents       map[string]string
@@ -104,7 +103,7 @@
 		flagIgnoreUnknownInputs    bool
 		flagSkipInputValidation    bool
 		flagManifest               bool
-		flagManifestOnly           bool
+		flagBackfillManifestOnly   bool
 		flagUpgradeChannel         string
 		flagDebugStepDiffs         bool
 		overrideBuiltinVars        map[string]string
@@ -115,31 +114,6 @@
 		wantBackupContents         map[string]string
 		wantStdout                 string
 		wantErr                    string
-=======
-		name                     string
-		templateContents         map[string]string
-		existingDestContents     map[string]string
-		flagInputs               map[string]string
-		inputFileNames           []string
-		inputFileContents        map[string]string
-		flagAcceptDefaults       bool
-		flagKeepTempDirs         bool
-		flagForceOverwrite       bool
-		flagIgnoreUnknownInputs  bool
-		flagSkipInputValidation  bool
-		flagManifest             bool
-		flagBackfillManifestOnly bool
-		flagUpgradeChannel       string
-		flagDebugStepDiffs       bool
-		overrideBuiltinVars      map[string]string
-		removeAllErr             error
-		wantScratchContents      map[string]string
-		wantTemplateContents     map[string]string
-		wantDestContents         map[string]string
-		wantBackupContents       map[string]string
-		wantStdout               string
-		wantErr                  string
->>>>>>> 9ab16665
 		// manifests are part of the destination directory, but are compared
 		// separately because they change every time we add a new api_version
 		// and we don't want to change a bunch of "wanted" strings every time.
@@ -1554,11 +1528,7 @@
 				InputsFromFlags:      tc.flagInputs,
 				KeepTempDirs:         tc.flagKeepTempDirs,
 				Manifest:             tc.flagManifest,
-<<<<<<< HEAD
-				BackfillManifestOnly: tc.flagManifestOnly,
-=======
 				BackfillManifestOnly: tc.flagBackfillManifestOnly,
->>>>>>> 9ab16665
 				OutDir:               outDir,
 				OverrideBuiltinVars:  tc.overrideBuiltinVars,
 				SkipInputValidation:  tc.flagSkipInputValidation,
