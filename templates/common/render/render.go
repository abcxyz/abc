--- conflicted
+++ resolved
@@ -78,9 +78,6 @@
 	// This is optional. If unset, the value of OutDir will be used.
 	DestDir string
 
-	// // TODO doc
-	// DestReader DestReader
-
 	// The downloader that will provide the template.
 	Downloader templatesource.Downloader
 
@@ -136,8 +133,6 @@
 	// except in testing.
 	TempDirBase string
 }
-
-// type DestReader func(fs common.FS, filename string) (string, error)
 
 // Render does the full sequence of steps involved in rendering a template. It
 // downloads the template, parses the spec file, read template inputs, conditionally
@@ -163,13 +158,6 @@
 	p = copyParams(p)
 	if p.DestDir == "" {
 		p.DestDir = p.OutDir
-<<<<<<< HEAD
-	}
-	destDir := p.DestDir
-	if destDir == "" {
-		destDir = p.OutDir
-=======
->>>>>>> 4b591dbf
 	}
 	dlMeta, err := p.Downloader.Download(ctx, p.Cwd, templateDir, p.DestDir)
 	if err != nil {
@@ -181,11 +169,8 @@
 	return RenderAlreadyDownloaded(ctx, dlMeta, templateDir, p)
 }
 
-<<<<<<< HEAD
-=======
 // copyParams returns a shallow copy of the input params. This lets us fill in
 // default values without affect the caller's copy of the params.
->>>>>>> 4b591dbf
 func copyParams(p *Params) *Params {
 	cp := *p
 	return &cp
@@ -576,7 +561,7 @@
 		srcPath := filepath.Join(cp.scratchDir, relPath)
 		diff, err := run.RunDiff(ctx, false, srcPath, cp.scratchDir, destPath, p.DestDir)
 		if err != nil {
-			return err
+			return err //nolint:wrapcheck
 		}
 		if diff != "" {
 			includeFromDestPatches[relPath] = diff
