--- conflicted
+++ resolved
@@ -793,11 +793,7 @@
 
 func validate(p *Params) error {
 	if p.BackfillManifestOnly && !p.Manifest {
-<<<<<<< HEAD
-		return fmt.Errorf("if ManifestOnly is true, then Manifest must be true")
-=======
-		return fmt.Errorf("if BackfillManifestOnly is true, then Manifest must be true")
->>>>>>> fd555a07
+		return fmt.Errorf("if the BackfillManifestOnly flag is true, then the Manifest flag must be true")
 	}
 	return nil
 }