// Copyright 2023 The Authors (see AUTHORS file)
//
// Licensed under the Apache License, Version 2.0 (the "License");
// you may not use this file except in compliance with the License.
// You may obtain a copy of the License at
//
//      http://www.apache.org/licenses/LICENSE-2.0
//
// Unless required by applicable law or agreed to in writing, software
// distributed under the License is distributed on an "AS IS" BASIS,
// WITHOUT WARRANTIES OR CONDITIONS OF ANY KIND, either express or implied.
// See the License for the specific language governing permissions and
// limitations under the License.

package render

import (
	"context"
	"fmt"
	"io/fs"
	"path/filepath"

	"github.com/abcxyz/abc/templates/common"
	"github.com/abcxyz/abc/templates/model"
	spec "github.com/abcxyz/abc/templates/model/spec/v1beta6"
	"github.com/abcxyz/pkg/logging"
)

// defaultIgnorePatterns to be used if ignore is not provided.
var defaultIgnorePatterns = []model.String{
	{Val: ".DS_Store"},
	{Val: ".bin"},
	{Val: ".ssh"},
}

func actionInclude(ctx context.Context, inc *spec.Include, sp *stepParams) error {
	for _, path := range inc.Paths {
		if err := includePath(ctx, path, sp); err != nil {
			return err
		}
	}
	return nil
}

func copyToDst(ctx context.Context, sp *stepParams, skipPaths []model.String, pos *model.ConfigPos, absDst, absSrc, relSrc, fromVal, fromDir string) error {
	logger := logging.FromContext(ctx).With("logger", "includePath")

	if _, err := sp.rp.FS.Stat(absSrc); err != nil {
		if common.IsStatNotExistErr(err) {
			return pos.Errorf("include path doesn't exist: %q", absSrc)
		}
		return fmt.Errorf("Stat(): %w", err)
	}

	params := &common.CopyParams{
		DryRun:  false,
		DstRoot: absDst,
		FS:      sp.rp.FS,
		SrcRoot: absSrc,
		Visitor: func(relToSrcRoot string, de fs.DirEntry) (common.CopyHint, error) {
			for _, skipPath := range skipPaths {
				matched := (skipPath.Val == filepath.Join(relSrc, relToSrcRoot))
				if !sp.features.SkipGlobs {
					var err error
					path := filepath.Join(relSrc, relToSrcRoot)
					matched, err = filepath.Match(skipPath.Val, path)
					if err != nil {
						return common.CopyHint{}, pos.Errorf("error matching path (%q) with skip pattern (%q): %w", path, skipPath.Val, err)
					}
				}

				if matched {
					return common.CopyHint{Skip: true}, nil
				}
			}

			abs := filepath.Join(absSrc, relToSrcRoot)
			relToFromDir, err := filepath.Rel(fromDir, abs)
			if err != nil {
				return common.CopyHint{}, fmt.Errorf("filepath.Rel(%s,%s)=%w", fromDir, absSrc, err)
			}
			matched, err := checkIgnore(sp.ignorePatterns, relToFromDir)
			if err != nil {
				return common.CopyHint{},
					fmt.Errorf("failed to match path(%q) with ignore patterns: %w", relToFromDir, err)
			}
			if matched {
				logger.DebugContext(ctx, "path ignored", "path", relToFromDir)
				return common.CopyHint{
					Skip: true,
				}, nil
			}
			if !de.IsDir() {
				if fromVal == "destination" {
					sp.includedFromDest[relToFromDir] = struct{}{}
				} else {
					// Edge case: suppose this sequence of events occurs:
					//  1. A given path is `include`d with from==destination
					//     (indicating an intent to modify a preexisting file in
					//     place).
					//  2. The same path is `include`d normally (not with
					//     from==destination). This represents a completely
					//     separate file that comes from the template dir and
					//     not from the dest dir.
					//  3. The second include should completely replace the
					//     first. In the metadata that tracks whether the file
					//     was included from destination, we should delete the
					//     record of this path being included from destination.
					delete(sp.includedFromDest, relToFromDir)
				}
			}

			return common.CopyHint{
				// Allow later includes to replace earlier includes in the
				// scratch directory. This doesn't affect whether files in
				// the final *destination* directory will be overwritten;
				// that comes later.
				Overwrite: true,
			}, nil
		},
	}
	if err := common.CopyRecursive(ctx, pos, params); err != nil {
		return pos.Errorf("copying failed: %w", err)
	}
	return nil
}

func isGlob(matchedPaths []model.String, originalPath, matchedPath string) bool {
	// originalPath pattern matched more than one path, pattern is a glob
	if len(matchedPaths) != 1 {
		return true
	}
	// originalPath pattern changed (expanded to matchedPath), pattern is a glob
	if originalPath != matchedPath {
		return true
	}
	return false
}

func includePath(ctx context.Context, inc *spec.IncludePath, sp *stepParams) error {
	// By default, we copy from the template directory. We also support
	// grabbing files from the destination directory, so we can modify files
	// that already exist in the destination.
	fromDir := sp.templateDir
	if inc.From.Val == "destination" {
		fromDir = sp.rp.DestDir
<<<<<<< HEAD
		// fromDir = sp.rp.OutDir
=======
>>>>>>> 4b591dbf
	}

	skipPaths, err := processPaths(inc.Skip, sp.scope)
	if err != nil {
		return err
	}
	if fromDir == sp.templateDir {
		// If we're copying the template root directory, automatically skip
		// 1. spec.yaml file, because it's very unlikely that the user actually
		// wants the spec file in the template output.
		// 2. testdata/golden directory, this is reserved for golden test usage.
		skipPaths = append(skipPaths,
			model.String{
				Val: "spec.yaml",
			},
			model.String{
				Val: filepath.Join("testdata", "golden"),
			},
		)
	}

	// During validation in spec.go, we've already enforced that either:
	// len(asPaths) is either == 0 or == len(incPaths).
	asPaths, err := processPaths(inc.As, sp.scope)
	if err != nil {
		return err
	}

	incPaths, err := processPaths(inc.Paths, sp.scope)
	if err != nil {
		return err
	}

	for i, p := range incPaths {
		matchedPaths, err := processGlobs(ctx, []model.String{p}, fromDir, sp.features.SkipGlobs)
		if err != nil {
			return err
		}

		for _, absSrc := range matchedPaths {
			relSrc, err := filepath.Rel(fromDir, absSrc.Val)
			if err != nil {
				return fmt.Errorf("internal error making relative path: %w", err)
			}

			// if no As val was provided, use the original file or directory name.
			relDst := relSrc
			// As val provided, check if pattern has file globbing
			if len(asPaths) > 0 {
				if isGlob(matchedPaths, filepath.Join(fromDir, p.Val), absSrc.Val) {
					// path is a glob, keep original filename and put inside directory named as the provided As val.
					relDst = filepath.Join(asPaths[i].Val, relSrc)
				} else {
					// otherwise use provided As val as new filename.
					relDst = asPaths[i].Val
				}
			}
			absDst := filepath.Join(sp.scratchDir, relDst)

			if err := copyToDst(ctx, sp, skipPaths, absSrc.Pos, absDst, absSrc.Val, relSrc, inc.From.Val, fromDir); err != nil {
				return err
			}
		}
	}
	return nil
}

// checkIgnore checks the given path against the given patterns, if given
// patterns is not provided, a default list of patterns is used.
func checkIgnore(patterns []model.String, path string) (bool, error) {
	if len(patterns) == 0 {
		patterns = defaultIgnorePatterns
	}
	for _, p := range patterns {
		var matched bool
		var err error
		if filepath.Base(p.Val) == p.Val {
			// Match file name if the pattern value is file name instead of path.
			matched, err = filepath.Match(p.Val, filepath.Base(path))
		} else if p.Val[0] == '/' {
			// Match pattern with a leading slash as it is from the same root as path.
			matched, err = filepath.Match(p.Val[1:], path)
		} else {
			// Math pattern using relative path.
			matched, err = filepath.Match(p.Val, path)
		}
		if err != nil {
			return false,
				p.Pos.Errorf("failed to match path (%q) with pattern (%q): %w", path, p.Val, err)
		}
		if matched {
			return true, nil
		}
	}
	return false, nil
}<|MERGE_RESOLUTION|>--- conflicted
+++ resolved
@@ -144,10 +144,6 @@
 	fromDir := sp.templateDir
 	if inc.From.Val == "destination" {
 		fromDir = sp.rp.DestDir
-<<<<<<< HEAD
-		// fromDir = sp.rp.OutDir
-=======
->>>>>>> 4b591dbf
 	}
 
 	skipPaths, err := processPaths(inc.Skip, sp.scope)
