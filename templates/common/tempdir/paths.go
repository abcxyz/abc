// Copyright 2024 The Authors (see AUTHORS file)
//
// Licensed under the Apache License, Version 2.0 (the "License");
// you may not use this file except in compliance with the License.
// You may obtain a copy of the License at
//
//      http://www.apache.org/licenses/LICENSE-2.0
//
// Unless required by applicable law or agreed to in writing, software
// distributed under the License is distributed on an "AS IS" BASIS,
// WITHOUT WARRANTIES OR CONDITIONS OF ANY KIND, either express or implied.
// See the License for the specific language governing permissions and
// limitations under the License.

package tempdir

const (
	// These will be used as part of the names of the temporary directories to
	// make them identifiable.

	// The directory that contains a diff for each template rendering step to
	// help with template debugging. Must be enabled by command line flag.
	DebugStepDiffsDirNamePart = "debug-step-diffs-"
<<<<<<< HEAD

	// The temp directory where the "golden-test verify" command writes the "got"
	// output before comparing to the "wanted" output.
	GoldenTestRenderNamePart = "golden-test-"

	// The temp directory where templates perform their actions and "include"
	// into, before it is committed to the user-visible destination directory.
	ScratchDirNamePart = "scratch-"

	// The temp directory that contains the downloaded template.
	TemplateDirNamePart = "template-copy-"

	// The temp directory where the upgrade operation renders the upgraded
	// version of the template, before it is merged with the user-visible
	// destination directory.
	UpgradeMergeDirNamePart = "upgrade-merge-"

	// The temp directory where, during the upgrade process, the output of the
	// patch command is written to. This contains the result of applying every
	// patch in the manifest YAML file to the corresponding
	// included-from-destination file.
	ReversedPatchDirNamePart = "reversed-patch-"
=======
	GoldenTestRenderNamePart  = "golden-test-"
	ScratchDirNamePart        = "scratch-"
	TemplateDirNamePart       = "template-copy-"
	UpgradeMergeDirNamePart   = "upgrade-merge-"
	GitDiffDirNamePart        = "git-diff-"
>>>>>>> e68fee15
)<|MERGE_RESOLUTION|>--- conflicted
+++ resolved
@@ -21,7 +21,6 @@
 	// The directory that contains a diff for each template rendering step to
 	// help with template debugging. Must be enabled by command line flag.
 	DebugStepDiffsDirNamePart = "debug-step-diffs-"
-<<<<<<< HEAD
 
 	// The temp directory where the "golden-test verify" command writes the "got"
 	// output before comparing to the "wanted" output.
@@ -44,11 +43,10 @@
 	// patch in the manifest YAML file to the corresponding
 	// included-from-destination file.
 	ReversedPatchDirNamePart = "reversed-patch-"
-=======
-	GoldenTestRenderNamePart  = "golden-test-"
-	ScratchDirNamePart        = "scratch-"
-	TemplateDirNamePart       = "template-copy-"
-	UpgradeMergeDirNamePart   = "upgrade-merge-"
-	GitDiffDirNamePart        = "git-diff-"
->>>>>>> e68fee15
+
+	// The temp directory where files are staged before feeding them to "git
+	// diff --no-index". This is needed because git diff doesn't have the
+	// ability to override the filename labels in the diff output, you have to
+	// actually create a directory with the files in the desired locations.
+	GitDiffDirNamePart = "git-diff-"
 )