--- conflicted
+++ resolved
@@ -338,12 +338,10 @@
 			}
 
 			sp := &stepParams{
-<<<<<<< HEAD
-				flagSpec: tc.flagSpec,
-				flagDest: destDir,
-=======
-				flags: &renderFlags{spec: tc.flagSpec},
->>>>>>> b560f4b1
+				flags: &renderFlags{
+					spec: tc.flagSpec,
+					dest: destDir,
+				},
 				fs: &errorFS{
 					renderFS: &realFS{},
 					statErr:  tc.statErr,
