--- conflicted
+++ resolved
@@ -22,12 +22,8 @@
 
 	"github.com/abcxyz/abc/templates/common"
 	"github.com/abcxyz/abc/templates/model"
-<<<<<<< HEAD
-	spec "github.com/abcxyz/abc/templates/model/spec/v1beta2"
-=======
 	spec "github.com/abcxyz/abc/templates/model/spec/v1beta3"
 	"github.com/abcxyz/pkg/logging"
->>>>>>> 4772f676
 )
 
 // defaultIgnorePatterns to be used if ignore is not provided.
@@ -46,25 +42,10 @@
 	return nil
 }
 
-<<<<<<< HEAD
 func createSkipMap(ctx context.Context, inc *spec.IncludePath, sp *stepParams, fromDir string) (map[string]struct{}, error) {
 	skip := make(map[string]struct{}, len(inc.Skip))
 
 	unglobbedSkipPaths, err := processPaths(inc.Skip, sp.scope)
-=======
-func includePath(ctx context.Context, inc *spec.IncludePath, sp *stepParams) error {
-	logger := logging.FromContext(ctx).With("logger", "includePath")
-
-	// By default, we copy from the template directory. We also support
-	// grabbing files from the destination directory, so we can modify files
-	// that already exist in the destination.
-	fromDir := sp.templateDir
-	if inc.From.Val == "destination" {
-		fromDir = sp.flags.Dest
-	}
-
-	skipPaths, err := processPaths(inc.Skip, sp.scope)
->>>>>>> 4772f676
 	if err != nil {
 		return nil, err
 	}
@@ -93,6 +74,8 @@
 }
 
 func copyToDst(ctx context.Context, sp *stepParams, skip map[string]struct{}, pos *model.ConfigPos, absDst, absSrc, relSrc, fromVal, fromDir string) error {
+	logger := logging.FromContext(ctx).With("logger", "includePath")
+
 	params := &common.CopyParams{
 		DryRun:  false,
 		DstRoot: absDst,
@@ -110,6 +93,17 @@
 			if err != nil {
 				return common.CopyHint{}, fmt.Errorf("filepath.Rel(%s,%s)=%w", fromDir, absSrc, err)
 			}
+			matched, err := checkIgnore(sp.ignorePatterns, relToFromDir)
+			if err != nil {
+				return common.CopyHint{},
+					fmt.Errorf("failed to match path(%q) with ignore patterns: %w", relToFromDir, err)
+			}
+			if matched {
+				logger.DebugContext(ctx, "path ignored", "path", relToFromDir)
+				return common.CopyHint{
+					Skip: true,
+				}, nil
+			}
 			if !de.IsDir() && fromVal == "destination" {
 				sp.includedFromDest = append(sp.includedFromDest, relToFromDir)
 			}
@@ -167,24 +161,10 @@
 		return err
 	}
 
-<<<<<<< HEAD
 	for i, p := range incPaths {
 		matchedPaths, err := processGlobs(ctx, []model.String{p}, fromDir, sp.upgradeFeatures.SkipGlobs)
 		if err != nil {
 			return err
-=======
-		absSrc := filepath.Join(fromDir, p.Val)
-		absDst := filepath.Join(sp.scratchDir, as)
-
-		skipNow := maps.Clone(skip)
-		if absSrc == sp.templateDir {
-			// If we're copying the template root directory, automatically skip
-			// 1. spec.yaml file, because it's very unlikely that the user actually
-			// wants the spec file in the template output.
-			// 2. testdata/golden directory, this is reserved for golden test usage.
-			skipNow["spec.yaml"] = struct{}{}
-			skipNow[filepath.Join("testdata", "golden")] = struct{}{}
->>>>>>> 4772f676
 		}
 
 		for _, absSrc := range matchedPaths {
@@ -193,7 +173,6 @@
 				return fmt.Errorf("internal error making relative glob matched path: %w", err)
 			}
 
-<<<<<<< HEAD
 			// if no As val was provided, use the original file or directory name.
 			relDst := relSrc
 			// As val provided, check if pattern has file globbing
@@ -204,27 +183,6 @@
 				} else {
 					// otherwise use provided As val as new filename.
 					relDst = asPaths[i].Val
-=======
-				abs := filepath.Join(absSrc, relToAbsSrc)
-				relToFromDir, err := filepath.Rel(fromDir, abs)
-				if err != nil {
-					return common.CopyHint{}, fmt.Errorf("filepath.Rel(%s,%s)=%w", fromDir, abs, err)
-				}
-				matched, err := checkIgnore(sp.ignorePatterns, relToFromDir)
-				if err != nil {
-					return common.CopyHint{},
-						fmt.Errorf("failed to match path(%q) with ignore patterns: %w", relToFromDir, err)
-				}
-				if matched {
-					logger.DebugContext(ctx, "path ignored", "path", relToFromDir)
-					return common.CopyHint{
-						Skip: true,
-					}, nil
-				}
-
-				if !de.IsDir() && inc.From.Val == "destination" {
-					sp.includedFromDest = append(sp.includedFromDest, relToFromDir)
->>>>>>> 4772f676
 				}
 			}
 			absDst := filepath.Join(sp.scratchDir, relDst)
