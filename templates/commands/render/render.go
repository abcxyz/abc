// Copyright 2023 The Authors (see AUTHORS file)
//
// Licensed under the Apache License, Version 2.0 (the "License");
// you may not use this file except in compliance with the License.
// You may obtain a copy of the License at
//
//      http://www.apache.org/licenses/LICENSE-2.0
//
// Unless required by applicable law or agreed to in writing, software
// distributed under the License is distributed on an "AS IS" BASIS,
// WITHOUT WARRANTIES OR CONDITIONS OF ANY KIND, either express or implied.
// See the License for the specific language governing permissions and
// limitations under the License.

// Package render implements the template rendering related subcommands.
package render

// This file implements the "templates render" subcommand for installing a template.

import (
	"context"
	"crypto/sha256"
	"errors"
	"fmt"
	"io"
	"io/fs"
	"os"
	"path/filepath"
	"sort"
	"strings"
	"text/tabwriter"
	"time"

	"github.com/benbjohnson/clock"
	"github.com/mattn/go-isatty"
	"golang.org/x/exp/maps"
	"gopkg.in/yaml.v3"

	"github.com/abcxyz/abc/templates/common"
	"github.com/abcxyz/abc/templates/common/specutil"
	"github.com/abcxyz/abc/templates/common/templatesource"
	spec "github.com/abcxyz/abc/templates/model/spec/v1beta1"
	"github.com/abcxyz/pkg/cli"
	"github.com/abcxyz/pkg/logging"
	"github.com/abcxyz/pkg/sets"
)

const (
	// These will be used as part of the names of the temporary directories to
	// make them identifiable.
	templateDirNamePart = "template-copy-"
	scratchDirNamePart  = "scratch-"
)

type Command struct {
	cli.BaseCommand
	flags RenderFlags

	testFS common.FS
}

// Desc implements cli.Command.
func (c *Command) Desc() string {
	return "instantiate a template to setup a new app or add config files"
}

func (c *Command) Help() string {
	return `
Usage: {{ COMMAND }} [options] <source>

The {{ COMMAND }} command renders the given template.

The "<source>" is the location of the template to be rendered. This may have a
few forms:

  - A remote GitHub or GitLab repo with either a version @tag or with the magic
    version "@latest". Examples:
    - github.com/abcxyz/abc/t/rest_server@latest
    - github.com/abcxyz/abc/t/rest_server@v0.3.1
  - A local directory, like /home/me/mydir
  - (Deprecated) A go-getter-style location, with or without ?ref=foo. Examples:
    - github.com/abcxyz/abc.git//t/react_template?ref=latest
	- github.com/abcxyz/abc.git//t/react_template
`
}

func (c *Command) Flags() *cli.FlagSet {
	set := c.NewFlagSet()
	c.flags.Register(set)
	return set
}

func (c *Command) Run(ctx context.Context, args []string) error {
	if err := c.Flags().Parse(args); err != nil {
		return fmt.Errorf("failed to parse flags: %w", err)
	}

	fSys := c.testFS // allow filesystem interaction to be faked for testing
	if fSys == nil {
		fSys = &common.RealFS{}
	}

	if err := destOK(fSys, c.flags.Dest); err != nil {
		return err
	}

	wd, err := c.WorkingDir()
	if err != nil {
		return fmt.Errorf("failed to get working directory: %w", err)
	}

	homeDir, err := os.UserHomeDir()
	if err != nil {
		return fmt.Errorf("failed to get home dir: %w", err)
	}
	backupDir := filepath.Join(
		homeDir,
		".abc",
		"backups",
		fmt.Sprint(time.Now().Unix()))

	return c.realRun(ctx, &runParams{
		backupDir: backupDir,
		clock:     clock.New(),
		cwd:       wd,
		fs:        fSys,
		stdout:    c.Stdout(),
	})
}

type runParams struct {
	backupDir string
	clock     clock.Clock
	cwd       string
	fs        common.FS
	stdout    io.Writer

	// The directory under which temp directories will be created. The default
	// if this is empty is to use the OS temp directory.
	tempDirBase string
}

// realRun is for testability; it's Run() with fakeable interfaces.
func (c *Command) realRun(ctx context.Context, rp *runParams) (outErr error) {
	var tempDirs []string
	defer func() {
		err := c.maybeRemoveTempDirs(ctx, rp.fs, tempDirs...)
		outErr = errors.Join(outErr, err)
	}()

	downloader, templateDir, err := templatesource.Download(ctx, &templatesource.DownloadParams{
		FS:          rp.fs,
		TempDirBase: rp.tempDirBase,
		Source:      c.flags.Source,
		Dest:        c.flags.Dest,
		GitProtocol: c.flags.GitProtocol,
	})
	if templateDir != "" { // templateDir might be set even if there's an error
		tempDirs = append(tempDirs, templateDir)
	}
	if err != nil {
		return err //nolint:wrapcheck
	}

	spec, err := specutil.Load(ctx, rp.fs, templateDir, c.flags.Source)
	if err != nil {
		return err //nolint:wrapcheck
	}

	resolvedInputs, err := c.resolveInputs(ctx, rp.fs, spec)
	if err != nil {
		return err
	}

	scratchDir, err := rp.fs.MkdirTemp(rp.tempDirBase, scratchDirNamePart)
	if err != nil {
		return fmt.Errorf("failed to create temp directory for scratch directory: %w", err)
	}
	if err := rp.fs.MkdirAll(scratchDir, common.OwnerRWXPerms); err != nil {
		return fmt.Errorf("failed to create scratch directory: MkdirAll(): %w", err)
	}
	tempDirs = append(tempDirs, scratchDir)
	logger := logging.FromContext(ctx)
	logger.DebugContext(ctx, "created temporary scratch directory", "path", scratchDir)

	sp := &stepParams{
		flags:       &c.flags,
		fs:          rp.fs,
		scope:       common.NewScope(resolvedInputs),
		scratchDir:  scratchDir,
		stdout:      rp.stdout,
		templateDir: templateDir,
	}
	if err := executeSteps(ctx, spec.Steps, sp); err != nil {
		return err
	}

	includedFromDest := sliceToSet(sp.includedFromDest)
	var outputHashes map[string][]byte

	// Commit the contents of the scratch directory to the output directory. We
	// first do a dry-run to check that the copy is likely to succeed, so we
	// don't leave a half-done mess in the user's dest directory.
	for _, dryRun := range []bool{true, false} {
		if outputHashes, err = c.commit(ctx, dryRun, rp, scratchDir, includedFromDest); err != nil {
			return err
		}

		if c.flags.Manifest {
			if err := writeManifest(ctx, &writeManifestParams{
				clock:        rp.clock,
				cwd:          rp.cwd,
				destDir:      c.flags.Dest,
				cs:           downloader,
				dryRun:       dryRun,
				fs:           rp.fs,
				inputs:       resolvedInputs,
				outputHashes: outputHashes,
				src:          c.flags.Source,
				templateDir:  templateDir,
			}); err != nil {
				return err
			}
		}
	}

	return nil
}

// commit copies the contents of scratchDir to rp.Dest. If dryRun==true, then
// files are read but nothing is written to the destination. includedFromDest is
// a set of files that were the subject of an "include" action that set "from:
// destination".
//
// The return value is a map containing a SHA256 hash of each file in
// scratchDir. The keys are paths relative to scratchDir, using forward slashes
// regardless of the OS.
func (c *Command) commit(ctx context.Context, dryRun bool, rp *runParams, scratchDir string, includedFromDest map[string]struct{}) (map[string][]byte, error) {
	logger := logging.FromContext(ctx).With("logger", "commit")

	visitor := func(relPath string, _ fs.DirEntry) (common.CopyHint, error) {
		_, ok := includedFromDest[relPath]
		return common.CopyHint{
			BackupIfExists: true,

			// Special case: files that were "include"d from the
			// *destination* directory (rather than the template directory),
			// are always allowed to be overwritten. For example, if we grab
			// file_to_modify.txt from the --dest dir, then we always allow
			// ourself to write back to that file, even when
			// --force-overwrite=false. When the template uses this feature,
			// we know that the intent is to modify the files in place.
			Overwrite: ok || c.flags.ForceOverwrite,
		}, nil
	}

	// We only want to call MkdirTemp once, and use the resulting backup
	// directory for every step in this rendering operation.
	var backupDir string
	var err error
	backupDirMaker := func(rfs common.FS) (string, error) {
		if backupDir != "" {
			return backupDir, nil
		}
		if err := rfs.MkdirAll(rp.backupDir, common.OwnerRWXPerms); err != nil {
			return "", err //nolint:wrapcheck // err already contains path, and it will be wrapped later
		}
		backupDir, err = rfs.MkdirTemp(rp.backupDir, "")
		logger.DebugContext(ctx, "created backup directory", "path", backupDir)
		return backupDir, err //nolint:wrapcheck // err already contains path, and it will be wrapped later
	}

	params := &common.CopyParams{
		BackupDirMaker: backupDirMaker,
		DryRun:         dryRun,
		DstRoot:        c.flags.Dest,
		Hasher:         sha256.New,
		OutHashes:      map[string][]byte{},
		SrcRoot:        scratchDir,
		RFS:            rp.fs,
		Visitor:        visitor,
	}
	if err := common.CopyRecursive(ctx, nil, params); err != nil {
		return nil, fmt.Errorf("failed writing to --dest directory: %w", err)
	}
	if dryRun {
		logger.DebugContext(ctx, "template render (dry run) succeeded")
	} else {
		logger.InfoContext(ctx, "template render succeeded")
	}
	return params.OutHashes, nil
}

func sliceToSet[T comparable](vals []T) map[T]struct{} {
	out := make(map[T]struct{}, len(vals))
	for _, v := range vals {
		out[v] = struct{}{}
	}
	return out
}

// checkUnknownInputs checks for any unknown input flags and returns them in a slice.
func checkUnknownInputs(spec *spec.Spec, inputs map[string]string) []string {
	specInputs := make([]string, 0, len(spec.Inputs))
	for _, v := range spec.Inputs {
		specInputs = append(specInputs, v.Name.Val)
	}

	seenInputs := maps.Keys(inputs)
	unknownInputs := sets.Subtract(seenInputs, specInputs)
	sort.Strings(unknownInputs)
	return unknownInputs
}

func filterUnknownInputs(spec *spec.Spec, inputs map[string]string) map[string]string {
	specInputs := make(map[string]string)
	for _, v := range spec.Inputs {
		specInputs[v.Name.Val] = ""
	}
	return sets.IntersectMapKeys(inputs, specInputs)
}

// resolveInputs combines flags, user prompts, and defaults to get the full set
// of template inputs.
func (c *Command) resolveInputs(ctx context.Context, fs common.FS, spec *spec.Spec) (map[string]string, error) {
	if unknownInputs := checkUnknownInputs(spec, c.flags.Inputs); len(unknownInputs) > 0 {
		return nil, fmt.Errorf("unknown input(s): %s", strings.Join(unknownInputs, ", "))
	}

	fileInputs, err := loadInputFiles(ctx, fs, c.flags.InputFiles)
	if err != nil {
		return nil, err
	}
	// Effectively ignore inputs in file that are not in spec inputs, thereby ignoring them
	knownFileInputs := filterUnknownInputs(spec, fileInputs)

	// Order matters: values from --input take precedence over --input-file.
	inputs := sets.UnionMapKeys(c.flags.Inputs, knownFileInputs)

	if c.flags.Prompt {
		isATTY := (c.Stdin() == os.Stdin && isatty.IsTerminal(os.Stdin.Fd()))
		if !isATTY {
			return nil, fmt.Errorf("the flag --prompt was provided, but standard input is not a terminal")
		}

		if err := c.promptForInputs(ctx, spec, inputs); err != nil {
			return nil, err
		}
	} else {
		insertDefaultInputs(spec, inputs)
		if missing := checkInputsMissing(spec, inputs); len(missing) > 0 {
			return nil, fmt.Errorf("missing input(s): %s", strings.Join(missing, ", "))
		}
	}

	if c.flags.SkipInputValidation {
		return inputs, nil
	}

	if err := c.validateInputs(ctx, spec.Inputs, inputs); err != nil {
		return nil, err
	}

	return inputs, nil
}

func (c *Command) validateInputs(ctx context.Context, specInputs []*spec.Input, inputVals map[string]string) error {
	scope := common.NewScope(inputVals)

	sb := &strings.Builder{}
	tw := tabwriter.NewWriter(sb, 8, 0, 2, ' ', 0)

	for _, input := range specInputs {
		for _, rule := range input.Rules {
			var ok bool
			err := common.CelCompileAndEval(ctx, scope, rule.Rule, &ok)
			if ok && err == nil {
				continue
			}

			fmt.Fprintf(tw, "\nInput name:\t%s", input.Name.Val)
			fmt.Fprintf(tw, "\nInput value:\t%s", inputVals[input.Name.Val])
			writeRule(tw, rule, false, 0)
			if err != nil {
				fmt.Fprintf(tw, "\nCEL error:\t%s", err.Error())
			}
			fmt.Fprintf(tw, "\n") // Add vertical relief between validation messages
		}
	}

	tw.Flush()
	if sb.Len() > 0 {
		return fmt.Errorf("input validation failed:\n%s", sb.String())
	}
	return nil
}

// promptForInputs looks for template inputs that were not provided on the
// command line and prompts the user for them. This mutates "inputs".
//
// This must only be called when the user specified --prompt and the input is a
// terminal (or in a test).
func (c *Command) promptForInputs(ctx context.Context, spec *spec.Spec, inputs map[string]string) error {
	for _, i := range spec.Inputs {
		if _, ok := inputs[i.Name.Val]; ok {
			// Don't prompt if we already have a value for this input.
			continue
		}
		sb := &strings.Builder{}
		tw := tabwriter.NewWriter(sb, 8, 0, 2, ' ', 0)
		fmt.Fprintf(tw, "\nInput name:\t%s", i.Name.Val)
		fmt.Fprintf(tw, "\nDescription:\t%s", i.Desc.Val)
		for idx, rule := range i.Rules {
			printRuleIndex := len(i.Rules) > 1
			writeRule(tw, rule, printRuleIndex, idx)
		}

		if i.Default != nil {
			defaultStr := i.Default.Val
			if defaultStr == "" {
				// When empty string is the default, print it differently so
				// the user can actually see what's happening.
				defaultStr = `""`
			}
			fmt.Fprintf(tw, "\nDefault:\t%s", defaultStr)
		}

		tw.Flush()

		if i.Default != nil {
			fmt.Fprintf(sb, "\n\nEnter value, or leave empty to accept default: ")
		} else {
			fmt.Fprintf(sb, "\n\nEnter value: ")
		}

		inputVal, err := c.Prompt(ctx, sb.String())
		if err != nil {
			return fmt.Errorf("failed to prompt for user input: %w", err)
		}

		if inputVal == "" && i.Default != nil {
			inputVal = i.Default.Val
		}

		inputs[i.Name.Val] = inputVal
	}
	return nil
}

// writeRule writes a human-readable description of the given rule to the given
// tabwriter in a 2-column format.
//
// Sometimes we run this in a context where we want to include the index of the
// rule in the list of rules; in that case, pass includeIndex=true and the index
// value. If includeIndex is false, then index is ignored.
func writeRule(tw *tabwriter.Writer, rule *spec.InputRule, includeIndex bool, index int) {
	indexStr := ""
	if includeIndex {
		indexStr = fmt.Sprintf(" %d", index)
	}

	fmt.Fprintf(tw, "\nRule%s:\t%s", indexStr, rule.Rule.Val)
	if rule.Message.Val != "" {
		fmt.Fprintf(tw, "\nRule%s msg:\t%s", indexStr, rule.Message.Val)
	}
}

// insertDefaultInputs defaults any missing inputs for which a default
// exists. The input map will be mutated by adding new keys.
func insertDefaultInputs(spec *spec.Spec, inputs map[string]string) {
	for _, specInput := range spec.Inputs {
		if _, ok := inputs[specInput.Name.Val]; !ok && specInput.Default != nil {
			inputs[specInput.Name.Val] = specInput.Default.Val
		}
	}
}

// checkInputsMissing checks for missing inputs and returns them as a slice.
func checkInputsMissing(spec *spec.Spec, inputs map[string]string) []string {
	missing := make([]string, 0, len(inputs))

	for _, input := range spec.Inputs {
		if _, ok := inputs[input.Name.Val]; !ok {
			missing = append(missing, input.Name.Val)
		}
	}

	sort.Strings(missing)

	return missing
}

func executeSteps(ctx context.Context, steps []*spec.Step, sp *stepParams) error {
	logger := logging.FromContext(ctx).With("logger", "executeSteps")

	for i, step := range steps {
		if err := executeOneStep(ctx, i, step, sp); err != nil {
			return err
		}
		logger.DebugContext(ctx, "completed template action", "action", step.Action.Val)
		if sp.flags.DebugScratchContents {
			contents, err := scratchContents(ctx, i, step, sp)
			if err != nil {
				return err
			}
			logger.DebugContext(ctx, contents)
		}
	}
	return nil
}

func scratchContents(ctx context.Context, stepIdx int, step *spec.Step, sp *stepParams) (string, error) {
	sb := &strings.Builder{}
	fmt.Fprintf(sb, "Scratch dir contents after step %d (starting from 0), which is action type %q, defined at spec file line %d:\n",
		stepIdx, step.Action.Val, step.Action.Pos.Line)
	err := filepath.WalkDir(sp.scratchDir, func(path string, d fs.DirEntry, err error) error {
		if err != nil {
			return err // some filesystem error happened
		}
		if d.IsDir() {
			// it's not possible to have an empty directory in the
			// scratch directory, and directory names will be shown as
			// part of filenames, so we don't show plain directory
			// names. Like in Git.
			return nil
		}
		rel, err := filepath.Rel(sp.scratchDir, path)
		if err != nil {
			return fmt.Errorf("filepath.Rel(): %w", err)
		}
		fmt.Fprintf(sb, " %s", rel)
		return nil
	})
	if err != nil {
		return "", fmt.Errorf("error crawling scratch directory: %w", err)
	}
	return sb.String(), nil
}

type stepParams struct {
	flags *RenderFlags
	fs    common.FS

	// Scope contains all variable names that are in scope. This includes
	// user-provided inputs, as well as any programmatically created variables
	// like for_each keys.
	scope *common.Scope

	scratchDir  string
	stdout      io.Writer
	templateDir string

	// Mutable fields that are updated by action* functions go below this line.

	// includedFromDest is a list of every file (no directories) that was copied
	// from the destination directory into the scratch directory. We want to
	// track these because they are treated specially in the final phase of
	// rendering. When we commit the template output from the scratch directory
	// into the destination directory, these paths are always allowed to be
	// overwritten. For other files not in this list, it's an error to try to
	// write to an existing file. This whole scheme supports the feature of
	// modifying files that already exist in the destination.
	//
	// These are paths relative to the --dest directory (which is the same thing
	// as being relative to the scratch directory, the paths within these dirs
	// are the same).
	includedFromDest []string
}

// WithScope returns a copy of this stepParams with a new inner variable scope
// containing some extra variable bindings.
func (s *stepParams) WithScope(vars map[string]string) *stepParams {
	out := *s
	out.scope = s.scope.With(vars)
	return &out
}

func executeOneStep(ctx context.Context, stepIdx int, step *spec.Step, sp *stepParams) error {
	logger := logging.FromContext(ctx).With("logger", "executeOneStep")

	if step.If.Val != "" {
		var celResult bool
		if err := common.CelCompileAndEval(ctx, sp.scope, step.If, &celResult); err != nil {
			return fmt.Errorf(`"if" expression "%s" failed at step index %d action %q: %w`,
				step.If.Val, stepIdx, step.Action.Val, err)
		}
		if !celResult {
			logger.DebugContext(ctx, `skipping step because "if" expression evaluated to false`,
				"step_index_from_0", stepIdx,
				"action", step.Action.Val,
				"cel_expr", step.If.Val)
			return nil
		}
		logger.DebugContext(ctx, `proceeding to execute step because "if" expression evaluated to true`,
			"step_index_from_0", stepIdx,
			"action", step.Action.Val,
			"cel_expr", step.If.Val)
	}

	switch {
	case step.Append != nil:
		return actionAppend(ctx, step.Append, sp)
	case step.ForEach != nil:
		return actionForEach(ctx, step.ForEach, sp)
	case step.GoTemplate != nil:
		return actionGoTemplate(ctx, step.GoTemplate, sp)
	case step.Include != nil:
		return actionInclude(ctx, step.Include, sp)
	case step.Print != nil:
		return actionPrint(ctx, step.Print, sp)
	case step.RegexNameLookup != nil:
		return actionRegexNameLookup(ctx, step.RegexNameLookup, sp)
	case step.RegexReplace != nil:
		return actionRegexReplace(ctx, step.RegexReplace, sp)
	case step.StringReplace != nil:
		return actionStringReplace(ctx, step.StringReplace, sp)
	default:
		return fmt.Errorf("internal error: unknown step action type %q", step.Action.Val)
	}
}

// loadInputFiles iterates over each --input-file and combines them all into a map.
func loadInputFiles(ctx context.Context, fs common.FS, paths []string) (map[string]string, error) {
	out := make(map[string]string)
	sourceFileForInput := make(map[string]string)

	for _, f := range paths {
		inputsThisFile, err := loadInputFile(ctx, fs, f)
		if err != nil {
			return nil, err
		}

		for key, val := range inputsThisFile {
			if _, ok := out[key]; ok {
				return nil, fmt.Errorf("input key %q appears in multiple input files %q and %q; there must not be any overlap between input files",
					key, f, sourceFileForInput[key])
			}

			out[key] = val
			sourceFileForInput[key] = f
		}
	}
	return out, nil
}

// loadInputFile loads a single --input-file into a map.
func loadInputFile(ctx context.Context, fs common.FS, path string) (map[string]string, error) {
	data, err := os.ReadFile(path)
	if err != nil {
		return nil, fmt.Errorf("error reading input file: %w", err)
	}
	m := make(map[string]string)
	if err := yaml.Unmarshal(data, &m); err != nil {
		return nil, fmt.Errorf("error parsing yaml file: %w", err)
	}
	return m, nil
}

<<<<<<< HEAD
func loadSpecFile(ctx context.Context, fs common.FS, templateDir string) (*spec.Spec, error) {
	specPath := filepath.Join(templateDir, specutil.SpecFileName)
	f, err := fs.Open(specPath)
	if err != nil {
		return nil, fmt.Errorf("error opening template spec: ReadFile(): %w", err)
	}
	defer f.Close()

	specI, err := decode.DecodeValidateUpgrade(ctx, f, specutil.SpecFileName, decode.KindTemplate)
	if err != nil {
		return nil, fmt.Errorf("error reading template spec file: %w", err)
	}

	spec, ok := specI.(*spec.Spec)
	if !ok {
		return nil, fmt.Errorf("internal error: spec file did not decode to spec.Spec")
	}

	return spec, nil
}

// Calls RemoveAll on each temp directory. A nonexistent directory is not an
// error. The "maybe" in the function name just means that we're not strict
// about the directories existing or about tempDirs being non-empty.
=======
// Calls RemoveAll on each temp directory. A nonexistent directory is not an error.
>>>>>>> 6d89192e
func (c *Command) maybeRemoveTempDirs(ctx context.Context, fs common.FS, tempDirs ...string) error {
	logger := logging.FromContext(ctx)
	if c.flags.KeepTempDirs {
		logger.WarnContext(ctx, "keeping temporary directories due to --keep-temp-dirs",
			"paths", tempDirs)
		return nil
	}
	logger.DebugContext(ctx, "removing all temporary directories (skip this with --keep-temp-dirs)")

	var merr error
	for _, p := range tempDirs {
		merr = errors.Join(merr, fs.RemoveAll(p))
	}
	return merr
}

// destOK makes sure that the output directory looks sane.
func destOK(fs fs.StatFS, dest string) error {
	fi, err := fs.Stat(dest)
	if err != nil {
		if common.IsStatNotExistErr(err) {
			return nil
		}
		return fmt.Errorf("os.Stat(%s): %w", dest, err)
	}

	if !fi.IsDir() {
		return fmt.Errorf("the destination %q exists but isn't a directory", dest)
	}

	return nil
}<|MERGE_RESOLUTION|>--- conflicted
+++ resolved
@@ -656,34 +656,9 @@
 	return m, nil
 }
 
-<<<<<<< HEAD
-func loadSpecFile(ctx context.Context, fs common.FS, templateDir string) (*spec.Spec, error) {
-	specPath := filepath.Join(templateDir, specutil.SpecFileName)
-	f, err := fs.Open(specPath)
-	if err != nil {
-		return nil, fmt.Errorf("error opening template spec: ReadFile(): %w", err)
-	}
-	defer f.Close()
-
-	specI, err := decode.DecodeValidateUpgrade(ctx, f, specutil.SpecFileName, decode.KindTemplate)
-	if err != nil {
-		return nil, fmt.Errorf("error reading template spec file: %w", err)
-	}
-
-	spec, ok := specI.(*spec.Spec)
-	if !ok {
-		return nil, fmt.Errorf("internal error: spec file did not decode to spec.Spec")
-	}
-
-	return spec, nil
-}
-
 // Calls RemoveAll on each temp directory. A nonexistent directory is not an
 // error. The "maybe" in the function name just means that we're not strict
 // about the directories existing or about tempDirs being non-empty.
-=======
-// Calls RemoveAll on each temp directory. A nonexistent directory is not an error.
->>>>>>> 6d89192e
 func (c *Command) maybeRemoveTempDirs(ctx context.Context, fs common.FS, tempDirs ...string) error {
 	logger := logging.FromContext(ctx)
 	if c.flags.KeepTempDirs {
