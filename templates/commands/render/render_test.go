--- conflicted
+++ resolved
@@ -628,52 +628,15 @@
 			},
 		},
 		{
-<<<<<<< HEAD
-			name: "glob_include",
-			templateContents: map[string]string{
-				"file1.txt":                  "file1 contents",
-				"file2.txt":                  "file2 contents",
-				"file3.txt":                  "file3 contents",
-				"something.md":               "md contents",
-				"something.json":             "json contents",
-				"python_files/skip_1.py":     "skip 1 contents",
-				"python_files/skip_2.py":     "skip 2 contents",
-				"python_files/include_me.py": "include_me contents",
-=======
 			name: "with_default_ignore",
 			templateContents: map[string]string{
 				"dir/file_b.txt":          "red is my favorite color",
 				".bin/file_to_ignore.txt": "src: file to ignore",
->>>>>>> 4772f676
 				"spec.yaml": `
 api_version: 'cli.abcxyz.dev/v1alpha1'
 kind: 'Template'
 desc: 'my template'
 steps:
-<<<<<<< HEAD
-  - desc: 'Include glob'
-    action: 'include'
-    params:
-      paths:
-      - paths: ['*.txt']
-      - paths: ['*.md', '*.json']
-        as: ['dir1', 'dir2']
-      - paths: ['python_files']
-        skip: ['python_files/skip*']
-`,
-			},
-			existingDestContents: map[string]string{
-				"already_exists.pdf": "already existing file contents",
-			},
-			wantDestContents: map[string]string{
-				"already_exists.pdf":         "already existing file contents",
-				"file1.txt":                  "file1 contents",
-				"file2.txt":                  "file2 contents",
-				"file3.txt":                  "file3 contents",
-				"dir1/something.md":          "md contents",
-				"dir2/something.json":        "json contents",
-				"python_files/include_me.py": "include_me contents",
-=======
   - desc: 'Include from destination'
     action: 'include'
     params:
@@ -746,7 +709,46 @@
 			},
 			wantBackupContents: map[string]string{
 				"file_a.txt": "purple is my favorite color",
->>>>>>> 4772f676
+			},
+		},
+		{
+			name: "glob_include",
+			templateContents: map[string]string{
+				"file1.txt":                  "file1 contents",
+				"file2.txt":                  "file2 contents",
+				"file3.txt":                  "file3 contents",
+				"something.md":               "md contents",
+				"something.json":             "json contents",
+				"python_files/skip_1.py":     "skip 1 contents",
+				"python_files/skip_2.py":     "skip 2 contents",
+				"python_files/include_me.py": "include_me contents",
+				"spec.yaml": `
+api_version: 'cli.abcxyz.dev/v1alpha1'
+kind: 'Template'
+desc: 'my template'
+steps:
+  - desc: 'Include glob'
+    action: 'include'
+    params:
+      paths:
+      - paths: ['*.txt']
+      - paths: ['*.md', '*.json']
+        as: ['dir1', 'dir2']
+      - paths: ['python_files']
+        skip: ['python_files/skip*']
+`,
+			},
+			existingDestContents: map[string]string{
+				"already_exists.pdf": "already existing file contents",
+			},
+			wantDestContents: map[string]string{
+				"already_exists.pdf":         "already existing file contents",
+				"file1.txt":                  "file1 contents",
+				"file2.txt":                  "file2 contents",
+				"file3.txt":                  "file3 contents",
+				"dir1/something.md":          "md contents",
+				"dir2/something.json":        "json contents",
+				"python_files/include_me.py": "include_me contents",
 			},
 		},
 		{
