--- conflicted
+++ resolved
@@ -789,17 +789,11 @@
 					FS:      &common.RealFS{},
 					StatErr: tc.statErr,
 				},
-<<<<<<< HEAD
 				scratchDir:      scratchDir,
 				templateDir:     templateDir,
 				scope:           common.NewScope(tc.inputs),
+				ignorePatterns:  tc.ignorePatterns,
 				upgradeFeatures: &spec.UpgradeFeatures{},
-=======
-				scratchDir:     scratchDir,
-				templateDir:    templateDir,
-				scope:          common.NewScope(tc.inputs),
-				ignorePatterns: tc.ignorePatterns,
->>>>>>> 4772f676
 			}
 
 			err := actionInclude(ctx, tc.include, sp)
