// Copyright 2023 The Authors (see AUTHORS file)
//
// Licensed under the Apache License, Version 2.0 (the "License");
// you may not use this file except in compliance with the License.
// You may obtain a copy of the License at
//
//      http://www.apache.org/licenses/LICENSE-2.0
//
// Unless required by applicable law or agreed to in writing, software
// distributed under the License is distributed on an "AS IS" BASIS,
// WITHOUT WARRANTIES OR CONDITIONS OF ANY KIND, either express or implied.
// See the License for the specific language governing permissions and
// limitations under the License.

package render

import (
	"fmt"
	"strings"

	"github.com/posener/complete/v2/predict"

	"github.com/abcxyz/abc/templates/common/flags"
	"github.com/abcxyz/pkg/cli"
)

// RenderFlags describes what template to render and how.
type RenderFlags struct {
	// Positional arguments:

	// Source is the location of the input template to be rendered.
	//
	// Example: github.com/abcxyz/abc/t/rest_server@latest
	Source string

	// Flag arguments (--foo):

	// Dest is the local directory where the template output will be written.
	// It's OK for it to already exist or not.
	Dest string

	// See common/flags.GitProtocol().
	GitProtocol string

	// ForceOverwrite lets existing output files in the Dest directory be overwritten
	// with the output of the template.
	ForceOverwrite bool

	// Ignore any values in the Inputs map that aren't valid template inputs,
	// rather than returning error.
	IgnoreUnknownInputs bool

	// See common/flags.Inputs().
	Inputs map[string]string

	// See common/flags.InputFiles().
	InputFiles []string

	// See common/flags.KeepTempDirs().
	KeepTempDirs bool

	// Whether to prompt the user for template inputs.
	Prompt bool

	// See common/flags.DebugStepDiffs().
	DebugStepDiffs bool

	// See common/flags.DebugScratchContents().
	DebugScratchContents bool

	// See common/flags.SkipInputValidation().
	SkipInputValidation bool

	// Manifest enables the writing of manifest files, which are an experimental
	// feature related to template upgrades.
	Manifest bool
}

func (r *RenderFlags) Register(set *cli.FlagSet) {
	f := set.NewSection("RENDER OPTIONS")

	f.StringMapVar(flags.Inputs(&r.Inputs))
	f.StringSliceVar(flags.InputFiles(&r.InputFiles))
	f.BoolVar(flags.KeepTempDirs(&r.KeepTempDirs))
	f.BoolVar(flags.SkipInputValidation(&r.SkipInputValidation))

	f.StringVar(&cli.StringVar{
		Name:    "dest",
		Aliases: []string{"d"},
		Example: "/my/git/dir",
		Target:  &r.Dest,
		Default: ".",
		Predict: predict.Dirs("*"),
		Usage:   "Required. The target directory in which to write the output files.",
	})

	f.BoolVar(&cli.BoolVar{
		Name:    "force-overwrite",
		Target:  &r.ForceOverwrite,
		Default: false,
		Usage:   "If an output file already exists in the destination, overwrite it instead of failing.",
	})

	f.BoolVar(&cli.BoolVar{
		Name:    "ignore-unknown-inputs",
		Target:  &r.IgnoreUnknownInputs,
		Default: false,
<<<<<<< HEAD
		Usage:   "If a user-provided input name isn't recoognized by the template, ignore that input value instead of failing.",
=======
		Usage:   "If a user-provided input name isn't recognized by the template, ignore that input value instead of failing.",
>>>>>>> d2d08c37
	})

	f.BoolVar(flags.Prompt(&r.Prompt))

	f.BoolVar(&cli.BoolVar{
		Name:    "manifest",
		Target:  &r.Manifest,
		Default: false,
		EnvVar:  "ABC_MANIFEST",
		Usage:   "(experimental) write a manifest file containing metadata that will allow future template upgrades.",
	})

	t := set.NewSection("TEMPLATE AUTHORS")
	t.BoolVar(flags.DebugScratchContents(&r.DebugScratchContents))
	t.BoolVar(flags.DebugStepDiffs(&r.DebugStepDiffs))

	g := set.NewSection("GIT OPTIONS")

	g.StringVar(flags.GitProtocol(&r.GitProtocol))

	// Default source to the first CLI argument, if given
	set.AfterParse(func(existingErr error) error {
		r.Source = strings.TrimSpace(set.Arg(0))
		if r.Source == "" {
			return fmt.Errorf("missing <source> file")
		}

		return nil
	})
}<|MERGE_RESOLUTION|>--- conflicted
+++ resolved
@@ -105,11 +105,7 @@
 		Name:    "ignore-unknown-inputs",
 		Target:  &r.IgnoreUnknownInputs,
 		Default: false,
-<<<<<<< HEAD
-		Usage:   "If a user-provided input name isn't recoognized by the template, ignore that input value instead of failing.",
-=======
 		Usage:   "If a user-provided input name isn't recognized by the template, ignore that input value instead of failing.",
->>>>>>> d2d08c37
 	})
 
 	f.BoolVar(flags.Prompt(&r.Prompt))
