--- conflicted
+++ resolved
@@ -20,6 +20,7 @@
 	"fmt"
 	"os"
 	"path/filepath"
+	"strings"
 	"testing"
 
 	"github.com/benbjohnson/clock"
@@ -413,15 +414,6 @@
 	}
 }
 
-<<<<<<< HEAD
-func overwrite(tb testing.TB, dir, baseName, contents string) {
-	tb.Helper()
-
-	filename := filepath.Join(dir, baseName)
-	if err := os.WriteFile(filename, []byte(contents), common.OwnerRWPerms); err != nil {
-		tb.Fatal(err)
-	}
-=======
 func findManifest(tb testing.TB, dir string) string {
 	tb.Helper()
 
@@ -439,5 +431,4 @@
 	}
 
 	return filepath.Base(matches[0])
->>>>>>> b8706565
 }