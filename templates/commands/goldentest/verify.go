--- conflicted
+++ resolved
@@ -174,7 +174,7 @@
 
 			// Set checklines to false: avoid a line-level diff which is faster
 			// however less optimal.
-			diff, err := common.RunDiff(ctx, useColor, goldenFile, goldenDataDir, tempFile, tempDataDir)
+			diff, err := run.RunDiff(ctx, useColor, goldenFile, goldenDataDir, tempFile, tempDataDir)
 			if err != nil {
 				return err
 			}
@@ -201,7 +201,7 @@
 				tempStdoutFile = "/dev/null"
 			}
 
-			stdoutDiff, err := common.RunDiff(ctx, useColor, goldenStdoutFile, goldenDataDir, tempStdoutFile, tempDataDir)
+			stdoutDiff, err := run.RunDiff(ctx, useColor, goldenStdoutFile, goldenDataDir, tempStdoutFile, tempDataDir)
 			if err != nil {
 				return fmt.Errorf("failed to compare stdout:%w", err)
 			}
@@ -274,24 +274,4 @@
 		return fmt.Errorf("fs.WalkDir: %w", err)
 	}
 	return nil
-<<<<<<< HEAD
-=======
-}
-
-// Returns len > 0 if there's a diff. Returns unified diff format.
-func execDiff(ctx context.Context, color bool, file1, file2 string) (string, error) {
-	args := []string{"diff", "-u"}
-	if color {
-		args = append(args, "--color=always")
-	}
-	args = append(args, file1, file2)
-	stdout, stderr, exitCode, err := run.RunAllowNonzero(ctx, args...)
-	if err != nil {
-		return "", fmt.Errorf("error exec'ing diff: %w", err)
-	}
-	if exitCode == 2 { // docs for diff say it returns code 2 on error
-		return "", fmt.Errorf("error exec'ing diff: %s", stderr)
-	}
-	return stdout, nil
->>>>>>> b734430c
 }