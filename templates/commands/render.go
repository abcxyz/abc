// Copyright 2023 The Authors (see AUTHORS file)
//
// Licensed under the Apache License, Version 2.0 (the "License");
// you may not use this file except in compliance with the License.
// You may obtain a copy of the License at
//
//      http://www.apache.org/licenses/LICENSE-2.0
//
// Unless required by applicable law or agreed to in writing, software
// distributed under the License is distributed on an "AS IS" BASIS,
// WITHOUT WARRANTIES OR CONDITIONS OF ANY KIND, either express or implied.
// See the License for the specific language governing permissions and
// limitations under the License.

// Package commands implements the template-related subcommands.
package commands

// This file implements the "templates render" subcommand for installing a template.

import (
	"context"
	"crypto/rand"
	"encoding/binary"
	"errors"
	"flag"
	"fmt"
	"io"
	"io/fs"
	"os"
	"path/filepath"
	"sort"
	"strconv"
	"strings"
	"time"

	"github.com/abcxyz/abc/templates/model"
	"github.com/abcxyz/pkg/cli"
	"github.com/abcxyz/pkg/logging"
	"github.com/hashicorp/go-getter/v2"
	"github.com/posener/complete/v2/predict"
)

const (
	// These will be used as part of the names of the temporary directories to
	// make them identifiable.
	templateDirNamePart = "template-copy"
	scratchDirNamePart  = "scratch"

	// Permission bits: rwx------ .
	ownerRWXPerms = 0o700
<<<<<<< HEAD
	// Permission bits: rw------- .
	ownerRWPerms = 0o600
=======

	defaultLogLevel = "warn"
	defaultLogMode  = "dev"
>>>>>>> 6f8a3074
)

type Render struct {
	cli.BaseCommand

	testFS     renderFS
	testGetter getterClient

	source             string
	flagSpec           string
	flagDest           string
	flagGitProtocol    string
	flagLogLevel       string
	flagForceOverwrite bool
	flagKeepTempDirs   bool
	flagInputs         map[string]string
}

// Abstracts filesystem operations.
//
// We can't use os.DirFS or fs.StatFS because they lack some methods we need. So
// we created our own interface.
type renderFS interface {
	fs.StatFS

	// These methods correspond to methods in the "os" package of the same name.
	MkdirAll(string, os.FileMode) error
	OpenFile(string, int, os.FileMode) (*os.File, error)
	ReadFile(string) ([]byte, error)
	RemoveAll(string) error
	WriteFile(string, []byte, os.FileMode) error
}

// Allows the github.com/hashicorp/go-getter/Client to be faked.
type getterClient interface {
	Get(ctx context.Context, req *getter.Request) (*getter.GetResult, error)
}

// Desc implements cli.Command.
func (r *Render) Desc() string {
	return "instantiate a template to setup a new app or add config files"
}

func (r *Render) Help() string {
	return `
Usage: {{ COMMAND }} [options] <source>

The {{ COMMAND }} command renders the given template.

The "<source>" is the location of the template to be instantiated. Many forms
are accepted:

  - "helloworld@v1" means "github.com/abcxyz/helloworld repo at revision v1;
    this is for a template owned by abcxyz.
  - "myorg/helloworld@v1" means github.com/myorg/helloworld repo at revision
    v1; this is for a template not owned by abcxyz but still on GitHub.
  - "mygithost.com/mygitrepo/helloworld@v1" is for a template in a remote git
    repo but not owned by abcxyz and not on GitHub.
  - "mylocaltarball.tgz" is for a template not in git but present on the local
    filesystem.
  - "http://example.com/myremotetarball.tgz" os for a non-Git template in a
    remote tarball.`
}

func (r *Render) Flags() *cli.FlagSet {
	set := cli.NewFlagSet()

	f := set.NewSection("RENDER OPTIONS")
	f.StringVar(&cli.StringVar{
		Name:    "spec",
		Example: "path/to/spec.yaml",
		Target:  &r.flagSpec,
		Default: "./spec.yaml",
		Usage:   "The path of the .yaml file within the unpacked template directory that specifies how the template is rendered.",
	})
	f.StringVar(&cli.StringVar{
		Name:    "dest",
		Aliases: []string{"d"},
		Example: "/my/git/dir",
		Target:  &r.flagDest,
		Default: ".",
		Predict: predict.Dirs("*"),
		Usage:   "Required. The target directory in which to write the output files.",
	})
	f.StringMapVar(&cli.StringMapVar{
		Name:    "input",
		Example: "foo=bar",
		Target:  &r.flagInputs,
		Usage:   "The key=val pairs of template values; may be repeated.",
	})
	f.StringVar(&cli.StringVar{
		Name:    "log-level",
		Example: "info",
		Default: defaultLogLevel,
		Target:  &r.flagLogLevel,
		Usage:   "How verbose to log; any of debug|info|warn|error.",
	})
	f.BoolVar(&cli.BoolVar{
		Name:    "force-overwrite",
		Target:  &r.flagForceOverwrite,
		Default: false,
		Usage:   "If an output file already exists in the destination, overwrite it instead of failing.",
	})
	f.BoolVar(&cli.BoolVar{
		Name:    "keep-temp-dirs",
		Target:  &r.flagKeepTempDirs,
		Default: false,
		Usage:   "Preserve the temp directories instead of deleting them normally.",
	})

	g := set.NewSection("GIT OPTIONS")
	g.StringVar(&cli.StringVar{
		Name:    "git-protocol",
		Example: "https",
		Default: "https",
		Target:  &r.flagGitProtocol,
		Predict: predict.Set([]string{"https", "ssh"}),
		Usage:   "Either ssh or https, the protocol for connecting to git. Only used if the template source is a git repo.",
	})

	return set
}

func (r *Render) parseFlags(args []string) error {
	flagSet := r.Flags()

	if err := flagSet.Parse(args); err != nil {
		return fmt.Errorf("failed to parse flags: %w", err)
	}

	parsedArgs := flagSet.Args()
	if len(parsedArgs) != 1 {
		return flag.ErrHelp
	}

	r.source = parsedArgs[0]

	return nil
}

// This is the non-test implementation of the filesystem interface.
type realFS struct{}

func (r *realFS) MkdirAll(name string, perm os.FileMode) error {
	return os.MkdirAll(name, perm) //nolint:wrapcheck
}

func (r *realFS) Open(name string) (fs.File, error) {
	return os.Open(name) //nolint:wrapcheck
}

func (r *realFS) OpenFile(name string, flag int, perm os.FileMode) (*os.File, error) {
	return os.OpenFile(name, flag, perm) //nolint:wrapcheck
}

func (r *realFS) ReadFile(name string) ([]byte, error) {
	return os.ReadFile(name) //nolint:wrapcheck
}

func (r *realFS) RemoveAll(name string) error {
	return os.RemoveAll(name) //nolint:wrapcheck
}

func (r *realFS) Stat(name string) (fs.FileInfo, error) {
	return os.Stat(name) //nolint:wrapcheck
}

func (r *realFS) WriteFile(name string, data []byte, perm os.FileMode) error {
	return os.WriteFile(name, data, perm) //nolint:wrapcheck
}

func (r *Render) Run(ctx context.Context, args []string) error {
	r.setLogEnvVars()
	ctx = logging.WithLogger(ctx, logging.NewFromEnv("ABC_"))

	if err := r.parseFlags(args); err != nil {
		return err
	}

	fSys := r.testFS // allow filesystem interaction to be faked for testing
	if fSys == nil {
		fSys = &realFS{}
	}

	if err := destOK(fSys, r.flagDest); err != nil {
		return err
	}

	gg := r.testGetter
	if gg == nil {
		gg = &getter.Client{
			Getters:       getter.Getters,
			Decompressors: getter.Decompressors,
		}
	}

	wd, err := os.Getwd()
	if err != nil {
		return fmt.Errorf("os.Getwd(): %w", err)
	}

	homeDir, err := os.UserHomeDir()
	if err != nil {
		return fmt.Errorf("os.UserHomeDir: %w", err)
	}
	backupDir := filepath.Join(homeDir, ".abc", "backups", strconv.FormatInt(time.Now().Unix(), 10))

	return r.realRun(ctx, &runParams{
		backupDir:    backupDir,
		cwd:          wd,
		fs:           fSys,
		getter:       gg,
		stdout:       r.Stdout(),
		tempDirNamer: tempDirName,
	})
}

type runParams struct {
	backupDir string
	cwd       string
	fs        renderFS
	getter    getterClient
	stdout    io.Writer

	// Constructs a name for a temp directory that doesn't exist yet and won't
	// collide with other directories. Doesn't actually create a directory, the
	// caller does that. This accommodates quirky behavior of go-getter that
	// doesn't want the destination directory to exist already.
	tempDirNamer func(namePart string) (string, error)
}

// realRun is for testability; it's Run() with fakeable interfaces.
func (r *Render) realRun(ctx context.Context, rp *runParams) (outErr error) {
	var tempDirs []string
	defer func() {
		err := r.maybeRemoveTempDirs(ctx, rp.fs, tempDirs...)
		outErr = errors.Join(outErr, err)
	}()

	templateDir, err := r.copyTemplate(ctx, rp)
	if templateDir != "" { // templateDir might be set even if there's an error
		tempDirs = append(tempDirs, templateDir)
	}
	if err != nil {
		return err
	}
	logger := logging.FromContext(ctx)
	logger.Infof("created temporary template directory at: %s", templateDir)

	safeSpecPath, err := safeRelPath(nil, r.flagSpec)
	if err != nil {
		return fmt.Errorf("invalid --spec path %q: %w", r.flagSpec, err)
	}

	spec, err := loadSpecFile(rp.fs, templateDir, safeSpecPath)
	if err != nil {
		return err
	}

	if unknownInputs := r.checkUnknownInputs(spec); len(unknownInputs) > 0 {
		return fmt.Errorf("unknown input(s): %s", strings.Join(unknownInputs, ", "))
	}

	r.collapseDefaultInputs(spec)

	if requiredInputs := r.checkRequiredInputs(spec); len(requiredInputs) > 0 {
		return fmt.Errorf("missing required input(s): %s", strings.Join(requiredInputs, ", "))
	}

	scratchDir, err := rp.tempDirNamer(scratchDirNamePart)
	if err != nil {
		return err
	}
	if err := rp.fs.MkdirAll(scratchDir, ownerRWXPerms); err != nil {
		return fmt.Errorf("failed to create scratch directory: MkdirAll(): %w", err)
	}
	tempDirs = append(tempDirs, scratchDir)
	logger.Infof("created temporary scratch directory at: %s", scratchDir)

	sp := &stepParams{
		flagDest:    r.flagDest,
		flagSpec:    r.flagSpec,
		inputs:      r.flagInputs,
		fs:          rp.fs,
		scratchDir:  scratchDir,
		stdout:      rp.stdout,
		templateDir: templateDir,
	}
	if err := executeSpec(ctx, spec, sp); err != nil {
		return err
	}

	includedFromDest := sliceToSet(sp.includedFromDest)

	// Commit the contents of the scratch directory to the output directory. We
	// first do a dry-run to check that the copy is likely to succeed, so we
	// don't leave a half-done mess in the user's dest directory.
	for _, dryRun := range []bool{true, false} {
		visitor := func(relPath string, _ fs.DirEntry) (copyHint, error) {
			return copyHint{
				backupIfExists: true,

				// Special case: files that were "include"d from the
				// *destination* directory (rather than the template directory),
				// are always allowed to be overwritten. For example, if we grab
				// file_to_modify.txt from the --dest dir, then we always allow
				// ourself to write back to that file, even when
				// --force-overwrite=false. When the template uses this feature,
				// we know that the intent is to modify the files in place.
				overwrite: r.flagForceOverwrite || includedFromDest[relPath],
			}, nil
		}
		params := &copyParams{
			backupDir: rp.backupDir,
			dryRun:    dryRun,
			dstRoot:   r.flagDest,
			rfs:       rp.fs,
<<<<<<< HEAD
			srcRoot:   scratchDir,
			visitor:   visitor,
=======
			overwrite: r.flagForceOverwrite,
			dryRun:    dryRun,
			visitor: func(relPath string, _ fs.DirEntry) (copyHint, error) {
				return copyHint{
					overwrite: r.flagForceOverwrite,
				}, nil
			},
>>>>>>> 6f8a3074
		}
		if err := copyRecursive(ctx, nil, params); err != nil {
			return fmt.Errorf("failed writing to --dest directory: %w", err)
		}
	}

	return nil
}

func sliceToSet[T comparable](vals []T) map[T]bool {
	out := make(map[T]bool, len(vals))
	for _, v := range vals {
		out[v] = true
	}
	return out
}

// checkUnknownInputs checks for any unknown input flags and returns them in a slice.
func (r *Render) checkUnknownInputs(spec *model.Spec) []string {
	specInputs := make(map[string]any, len(spec.Inputs))
	for _, v := range spec.Inputs {
		specInputs[v.Name.Val] = struct{}{}
	}

	unknownInputs := make([]string, 0, len(r.flagInputs))
	for key := range r.flagInputs {
		if _, ok := specInputs[key]; !ok {
			unknownInputs = append(unknownInputs, key)
		}
	}

	sort.Strings(unknownInputs)

	return unknownInputs
}

// collapseDefaultInputs defaults any missing input flags if default is set.
func (r *Render) collapseDefaultInputs(spec *model.Spec) {
	for _, input := range spec.Inputs {
		if _, ok := r.flagInputs[input.Name.Val]; !ok && input.Default != nil {
			r.flagInputs[input.Name.Val] = input.Default.Val
		}
	}
}

// checkRequiredInputs checks for missing input flags returns them as a slice.
func (r *Render) checkRequiredInputs(spec *model.Spec) []string {
	requiredInputs := make([]string, 0, len(r.flagInputs))

	for _, input := range spec.Inputs {
		if _, ok := r.flagInputs[input.Name.Val]; !ok {
			requiredInputs = append(requiredInputs, input.Name.Val)
		}
	}

	sort.Strings(requiredInputs)

	return requiredInputs
}

func executeSpec(ctx context.Context, spec *model.Spec, sp *stepParams) error {
	for _, step := range spec.Steps {
		if err := executeOneStep(ctx, step, sp); err != nil {
			return err
		}
	}
	return nil
}

type stepParams struct {
	// Immutable config fields
	flagDest    string
	flagSpec    string
	fs          renderFS
	inputs      map[string]string
	scratchDir  string
	stdout      io.Writer
	templateDir string

	// Mutable fields that are updated by action* functions go below this line.

	// includedFromDest is a list of every file (no directories) that was copied
	// from the destination directory into the scratch directory. We want to
	// track these because they are treated specially in the final phase of
	// rendering. When we commit the template output from the scratch directory
	// into the destination directory, these paths are always allowed to be
	// overwritten. For other files not in this list, it's an error to try to
	// write to an existing file. This whole scheme supports the feature of
	// modifying files that already exist in the destination.
	//
	// These are paths relative to the --dest directory (which is the same thing
	// as being relative to the scratch directory, the paths within these dirs
	// are the same).
	includedFromDest []string
}

func executeOneStep(ctx context.Context, step *model.Step, sp *stepParams) error {
	switch {
	case step.Print != nil:
		return actionPrint(ctx, step.Print, sp)
	case step.Include != nil:
		return actionInclude(ctx, step.Include, sp)
	case step.RegexReplace != nil:
		return actionRegexReplace(ctx, step.RegexReplace, sp)
	case step.RegexNameLookup != nil:
		return actionRegexNameLookup(ctx, step.RegexNameLookup, sp)
	case step.StringReplace != nil:
		return actionStringReplace(ctx, step.StringReplace, sp)
	case step.GoTemplate != nil:
		return actionGoTemplate(ctx, step.GoTemplate, sp)
	default:
		return fmt.Errorf("internal error: unknown step action type %q", step.Action.Val)
	}
}

// A fancy wrapper around MkdirAll with better error messages and a dry run
// mode. In dry run mode, returns an error if the MkdirAll wouldn't succeed
// (best-effort).
func mkdirAllChecked(pos *model.ConfigPos, rfs renderFS, path string, dryRun bool) error {
	create := false
	info, err := rfs.Stat(path)
	if err != nil {
		if !os.IsNotExist(err) {
			return model.ErrWithPos(pos, "Stat(): %w", err) //nolint:wrapcheck
		}
		create = true
	} else if !info.Mode().IsDir() {
		return model.ErrWithPos(pos, "cannot overwrite a file with a directory of the same name, %q", path) //nolint:wrapcheck
	}

	if dryRun || !create {
		return nil
	}

	if err := rfs.MkdirAll(path, ownerRWXPerms); err != nil {
		return model.ErrWithPos(pos, "MkdirAll(): %w", err) //nolint:wrapcheck
	}

	return nil
}

func loadSpecFile(fs renderFS, templateDir, flagSpec string) (*model.Spec, error) {
	specPath := filepath.Join(templateDir, flagSpec)
	f, err := fs.Open(specPath)
	if err != nil {
		return nil, fmt.Errorf("error opening template spec: ReadFile(): %w", err)
	}
	defer f.Close()

	spec, err := model.DecodeSpec(f)
	if err != nil {
		return nil, fmt.Errorf("error reading template spec file: %w", err)
	}

	return spec, nil
}

// Downloads the template and returns the name of the temp directory where it
// was saved. If error is returned, then the returned directory name may or may
// not exist, and may or may not be empty.
func (r *Render) copyTemplate(ctx context.Context, rp *runParams) (string, error) {
	templateDir, err := rp.tempDirNamer(templateDirNamePart)
	if err != nil {
		return "", err
	}
	req := &getter.Request{
		DisableSymlinks: true,
		Dst:             templateDir,
		GetMode:         getter.ModeAny,
		Pwd:             rp.cwd,
		Src:             r.source,
	}

	res, err := rp.getter.Get(ctx, req)
	if err != nil {
		return templateDir, fmt.Errorf("go-getter.Get(): %w", err)
	}

	logging.FromContext(ctx).Debugf("copied source template %q into temporary directory %q", r.source, res.Dst)
	return templateDir, nil
}

// Calls RemoveAll on each temp directory. A nonexistent directory is not an error.
func (r *Render) maybeRemoveTempDirs(ctx context.Context, fs renderFS, tempDirs ...string) error {
	logger := logging.FromContext(ctx)
	if r.flagKeepTempDirs {
		logger.Infof("keeping temporary directories due to --keep-temp-dirs. Locations are: %v", tempDirs)
		return nil
	}
	logger.Debugf("removing temporary directories (skip this with --keep-temp-dirs)")

	var merr error
	for _, p := range tempDirs {
		merr = errors.Join(merr, fs.RemoveAll(p))
	}
	return merr
}

func (r *Render) setLogEnvVars() {
	if os.Getenv("ABC_LOG_MODE") == "" {
		os.Setenv("ABC_LOG_MODE", defaultLogMode)
	}

	if r.flagLogLevel != "" {
		os.Setenv("ABC_LOG_LEVEL", r.flagLogLevel)
	} else if os.Getenv("ABC_LOG_LEVEL") == "" {
		os.Setenv("ABC_LOG_LEVEL", defaultLogLevel)
	}
}

// Generate the name for a temporary directory, without creating it. namePart is
// an optional name that can be included to help template developers distinguish
// between the various template directories created by this program, such as
// "template" or "scratch".
//
// We can't use os.MkdirTemp() for a go-getter output directory because
// go-getter silently fails to clone a git repo into an existing (empty)
// directory. go-getter assumes that the dir must already be a git repo if it
// exists.
func tempDirName(namePart string) (string, error) {
	rnd, err := randU64()
	if err != nil {
		return "", err
	}
	basename := fmt.Sprintf("abc-%s-%d", namePart, rnd)
	return filepath.Join(os.TempDir(), basename), nil
}

func randU64() (uint64, error) {
	randBuf := make([]byte, 8)
	if _, err := rand.Read(randBuf); err != nil { // safe to ignore returned int per docs, "n == len(b) if and only if err == nil"
		return 0, fmt.Errorf("rand.Read(): %w", err)
	}
	return binary.BigEndian.Uint64(randBuf), nil
}

// destOK makes sure that the output directory looks sane.
func destOK(fs fs.StatFS, dest string) error {
	fi, err := fs.Stat(dest)
	if err != nil {
		if errors.Is(err, os.ErrNotExist) {
			return nil
		}
		return fmt.Errorf("os.Stat(%s): %w", dest, err)
	}

	if !fi.IsDir() {
		return fmt.Errorf("the destination %q exists but isn't a directory", dest)
	}

	return nil
}<|MERGE_RESOLUTION|>--- conflicted
+++ resolved
@@ -48,14 +48,11 @@
 
 	// Permission bits: rwx------ .
 	ownerRWXPerms = 0o700
-<<<<<<< HEAD
 	// Permission bits: rw------- .
 	ownerRWPerms = 0o600
-=======
 
 	defaultLogLevel = "warn"
 	defaultLogMode  = "dev"
->>>>>>> 6f8a3074
 )
 
 type Render struct {
@@ -373,18 +370,8 @@
 			dryRun:    dryRun,
 			dstRoot:   r.flagDest,
 			rfs:       rp.fs,
-<<<<<<< HEAD
 			srcRoot:   scratchDir,
 			visitor:   visitor,
-=======
-			overwrite: r.flagForceOverwrite,
-			dryRun:    dryRun,
-			visitor: func(relPath string, _ fs.DirEntry) (copyHint, error) {
-				return copyHint{
-					overwrite: r.flagForceOverwrite,
-				}, nil
-			},
->>>>>>> 6f8a3074
 		}
 		if err := copyRecursive(ctx, nil, params); err != nil {
 			return fmt.Errorf("failed writing to --dest directory: %w", err)
