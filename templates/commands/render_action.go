// Copyright 2023 The Authors (see AUTHORS file)
//
// Licensed under the Apache License, Version 2.0 (the "License");
// you may not use this file except in compliance with the License.
// You may obtain a copy of the License at
//
//      http://www.apache.org/licenses/LICENSE-2.0
//
// Unless required by applicable law or agreed to in writing, software
// distributed under the License is distributed on an "AS IS" BASIS,
// WITHOUT WARRANTIES OR CONDITIONS OF ANY KIND, either express or implied.
// See the License for the specific language governing permissions and
// limitations under the License.

package commands

import (
	"bytes"
	"context"
	"errors"
	"fmt"
	"io"
	"io/fs"
	"os"
	"path/filepath"
	"regexp"
	"sort"
	"strings"
	"text/template"

	"github.com/abcxyz/abc/templates/model"
	"github.com/abcxyz/pkg/logging"
	"golang.org/x/exp/maps"
)

// Called with the contents of a file, and returns the new contents of the file
// to be written.
type walkAndModifyVisitor func([]byte) ([]byte, error)

<<<<<<< HEAD
// For each given path, recursively traverses the directory or file
// scratchDir/relPath, calling the given visitor for each file. If the visitor
// returns modified file contents for a given file, that file will be
// overwritten with the new contents.
//
// A file will only be touched once per call, even if multiple paths include
// it.
func walkAndModify(ctx context.Context, rfs renderFS, scratchDir string, relPaths []model.String, v walkAndModifyVisitor) error {
=======
// Recursively traverses the directory or file scratchDir/relPath, calling the
// given visitor for each file. If relPath is a single file, then the visitor
// will be called for just that one file. If relPath is a directory, then the
// visitor will be called for all files under that directory, recursively.
//
// If the visitor returns modified file contents for a given file, that file
// will be overwritten with the new contents.
func walkAndModify(ctx context.Context, pos *model.ConfigPos, rfs renderFS, scratchDir, relPath string, v walkAndModifyVisitor) error {
>>>>>>> e0c79ec4
	logger := logging.FromContext(ctx).Named("walkAndModify")
	seen := map[string]struct{}{}

	for _, relPathPos := range relPaths {
		pos := relPathPos.Pos
		relPath := relPathPos.Val
		relPath, err := safeRelPath(pos, relPath)
		if err != nil {
			return err
		}
		walkFrom := filepath.Join(scratchDir, relPath)
		if _, err := rfs.Stat(walkFrom); err != nil {
			if os.IsNotExist(err) {
				return model.ErrWithPos(pos, `path %q doesn't exist in the scratch directory, did you forget to "include" it first?"`, relPath) //nolint:wrapcheck
			}
			return model.ErrWithPos(pos, "Stat(): %w", err) //nolint:wrapcheck
		}

		err = filepath.WalkDir(walkFrom, func(path string, d fs.DirEntry, err error) error {
			if err != nil {
				// There was some filesystem error. Give up.
				return model.ErrWithPos(pos, "%w", err) //nolint:wrapcheck
			}
			if d.IsDir() {
				return nil
			}

			if _, ok := seen[path]; ok {
				// File already processed.
				logger.Debugw("skipping file as already seen", "path", path)
				return nil
			}
			oldBuf, err := rfs.ReadFile(path)
			if err != nil {
				return model.ErrWithPos(pos, "Readfile(): %w", err) //nolint:wrapcheck
			}

			relToScratchDir, err := filepath.Rel(scratchDir, path)
			if err != nil {
				return model.ErrWithPos(pos, "Rel(): %w", err) //nolint:wrapcheck
			}

			// We must clone oldBuf to guarantee that the callee won't change the
			// underlying bytes. We rely on an unmodified oldBuf below in the call
			// to bytes.Equal.
			newBuf, err := v(bytes.Clone(oldBuf))
			if err != nil {
				return fmt.Errorf("when processing template file %q: %w", relToScratchDir, err)
			}

			seen[path] = struct{}{}

			if bytes.Equal(oldBuf, newBuf) {
				// If file contents are unchanged, there's no need to write.
				return nil
			}

			// The permissions in the following WriteFile call will be ignored
			// because the file already exists.
			if err := rfs.WriteFile(path, newBuf, ownerRWXPerms); err != nil {
				return model.ErrWithPos(pos, "Writefile(): %w", err) //nolint:wrapcheck
			}
			logger.Debugw("wrote modification", "path", path)

			return nil
		})
		if err != nil {
			return err //nolint:wrapcheck
		}
	}
	return nil
}

func templateAndCompileRegexes(regexes []model.String, inputs map[string]string) ([]*regexp.Regexp, error) {
	compiled := make([]*regexp.Regexp, len(regexes))
	var merr error
	for i, re := range regexes {
		templated, err := parseAndExecuteGoTmpl(re.Pos, re.Val, inputs)
		if err != nil {
			merr = errors.Join(merr, err)
			continue
		}

		compiled[i], err = regexp.Compile(templated)
		if err != nil {
			merr = errors.Join(merr, model.ErrWithPos(re.Pos, "failed compiling regex: %w", err))
			continue
		}
	}

	return compiled, merr
}

// templateFuncs returns a function map for adding functions to go templates.
func templateFuncs() template.FuncMap {
	return map[string]any{
		"contains":          strings.Contains,
		"replace":           strings.Replace,
		"replaceAll":        strings.ReplaceAll,
		"sortStrings":       sortStrings,
		"split":             strings.Split,
		"toLower":           strings.ToLower,
		"toUpper":           strings.ToUpper,
		"trimPrefix":        strings.TrimPrefix,
		"trimSuffix":        strings.TrimSuffix,
		"trimSpace":         strings.TrimSpace,
		"toSnakeCase":       toSnakeCase,
		"toLowerSnakeCase":  toLowerSnakeCase,
		"toUpperSnakeCase":  toUpperSnakeCase,
		"toHyphenCase":      toHyphenCase,
		"toLowerHyphenCase": toLowerHyphenCase,
		"toUpperHyphenCase": toUpperHyphenCase,
	}
}

// A template parser helper to remove the boilerplate of parsing with our
// desired options.
func parseGoTmpl(tpl string) (*template.Template, error) {
	return template.New("").Funcs(templateFuncs()).Option("missingkey=error").Parse(tpl) //nolint:wrapcheck
}

var templateKeyErrRegex = regexp.MustCompile(`map has no entry for key "([^"]*)"`)

// pos may be nil if the template is not coming from the spec file and therefore
// there's no reason to print out spec file location in an error message. If
// template execution fails because of a missing input variable, the error will
// be wrapped in a unknownTemplateKeyError.
func parseAndExecuteGoTmpl[T any](pos *model.ConfigPos, tmpl string, inputs map[string]T) (string, error) {
	parsedTmpl, err := parseGoTmpl(tmpl)
	if err != nil {
		return "", model.ErrWithPos(pos, `error compiling as go-template: %w`, err) //nolint:wrapcheck
	}

	// As of go1.20, if the template references a nonexistent variable, then the
	// returned error will be of type *errors.errorString; unfortunately there's
	// no distinctive error type we can use to detect this particular error. We
	// only get this error because we asked for Option("missingkey=error") when
	// parsing the template. Otherwise it would silently insert "<no value>".
	var sb strings.Builder
	if err := parsedTmpl.Execute(&sb, inputs); err != nil {
		// If this error looks like a missing key error, then replace it with a
		// more helpful error.
		matches := templateKeyErrRegex.FindStringSubmatch(err.Error())
		if matches != nil {
			inputKeys := maps.Keys(inputs)
			sort.Strings(inputKeys)
			err = &unknownTemplateKeyError{
				key:           matches[1],
				availableKeys: inputKeys,
				wrapped:       err,
			}
		}
		return "", model.ErrWithPos(pos, "template.Execute() failed: %w", err) //nolint:wrapcheck
	}
	return sb.String(), nil
}

// unknownTemplateKeyError is an error that will be returned when a template
// references a variable that's nonexistent.
type unknownTemplateKeyError struct {
	key           string
	availableKeys []string
	wrapped       error
}

func (n *unknownTemplateKeyError) Error() string {
	return fmt.Sprintf("the template referenced a nonexistent input variable name %q; available variable names are %v",
		n.key, n.availableKeys)
}

func (n *unknownTemplateKeyError) Unwrap() error {
	return n.wrapped
}

func (n *unknownTemplateKeyError) Is(other error) bool {
	_, ok := other.(*unknownTemplateKeyError) //nolint:errorlint
	return ok
}

// copyParams contains most of the parameters to copyRecursive(). There were too
// many of these, so they've been factored out into a struct to avoid having the
// function parameter list be really long.
type copyParams struct {
	// backupDirMaker will be called when we reach the first file that actually
	// needs to be backed up. It should create a directory and return its path,
	// either relative to the cwd or absolute. Use os.MkdirTemp() in real code
	// and something hardcoded in tests.
	backupDirMaker func(renderFS) (string, error)
	// // backupDir provides the path at which files will be saved before they're
	// // overwritten.
	// backupDir string
	// dryRun skips actually copy anything, just checks whether the copy would
	// be likely to succeed.
	dryRun bool
	// dstRoot is the output directory.
	dstRoot string
	// srcRoot is the file or directory from which to copy.
	srcRoot string
	// rfs is the filesytem to use.
	rfs renderFS
	// visitor is an optional function that will be called for each file in the
	// source, to allow customization of the copy operation on a per-file basis.
	visitor copyVisitor
}

// copyVisitor is the type for callback functions that are called by
// copyRecursive for each file and directory encountered. It gives the caller an
// opportunity to influence the behavior of the copy operation on a per-file
// basis, and also informs the of each file and directory being copied.
type copyVisitor func(relPath string, de fs.DirEntry) (copyHint, error)

type copyHint struct {
	// Before overwriting a file in the destination dir, copy the preexisting
	// contents of the file into ~/.abc/$timestamp. Only used if
	// overwrite==true.
	//
	// This has no effect on directories, only files.
	backupIfExists bool

	// Overwrite files in the destination if they already exist. The default is
	// to conservatively fail.
	//
	// This has no effect on directories, only files.
	overwrite bool

	// Whether to skip this file or directory (don't write it to the
	// destination). For directories, this will cause all files underneath the
	// directory to be skipped.
	skip bool
}

func copyRecursive(ctx context.Context, pos *model.ConfigPos, p *copyParams) (outErr error) {
	logger := logging.FromContext(ctx).Named("copyRecursive")

	backupDir := "" // will be set once the backup dir is actually created

	return fs.WalkDir(p.rfs, p.srcRoot, func(path string, de fs.DirEntry, err error) error { //nolint:wrapcheck
		if err != nil {
			return err // There was some filesystem error. Give up.
		}
		// We don't have to worry about symlinks here because we passed
		// DisableSymlinks=true to go-getter.
		relToSrc, err := filepath.Rel(p.srcRoot, path)
		if err != nil {
			return model.ErrWithPos(pos, "filepath.Rel(%s,%s): %w", p.srcRoot, path, err) //nolint:wrapcheck
		}
		dst := filepath.Join(p.dstRoot, relToSrc)

		var ch copyHint
		if p.visitor != nil {
			ch, err = p.visitor(relToSrc, de)
			if err != nil {
				return err
			}
		}

		if ch.skip {
			logger.Debugw("walkdir visitor skipped file", "path", relToSrc)
			return fs.SkipDir
		}

		if de.IsDir() {
			// We don't create directories when they're encountered by this WalkDirFunc.
			// Instead, we create output directories as needed when a file needs to be
			// placed in that directory.
			return nil
		}

		// The spec file may specify a file to copy that's deep in a directory
		// tree, (like include "some/deep/subdir/myfile.txt") without including
		// its parent directory. We can't rely on WalkDir having traversed the
		// parent directory of $path, so we must create the target directory if
		// it doesn't exist.
		inDir := filepath.Dir(dst)
		if err := mkdirAllChecked(pos, p.rfs, inDir, p.dryRun); err != nil {
			return err
		}
		dstInfo, err := p.rfs.Stat(dst)
		if err == nil {
			if dstInfo.IsDir() {
				return model.ErrWithPos(pos, "cannot overwrite a directory with a file of the same name, %q", relToSrc) //nolint:wrapcheck
			}
			if !ch.overwrite {
				return model.ErrWithPos(pos, "destination file %s already exists and overwriting was not enabled with --force-overwrite", relToSrc) //nolint:wrapcheck
			}
			if ch.backupIfExists && !p.dryRun {
				if backupDir == "" {
					if backupDir, err = p.backupDirMaker(p.rfs); err != nil {
						return fmt.Errorf("failed making backup directory: %w", err)
					}
				}
				if err := backUp(ctx, p.rfs, backupDir, p.dstRoot, relToSrc); err != nil {
					return err
				}
			}
		} else if !os.IsNotExist(err) {
			return model.ErrWithPos(pos, "Stat(): %w", err) //nolint:wrapcheck
		}
		srcInfo, err := p.rfs.Stat(path)
		if err != nil {
			return fmt.Errorf("Stat(): %w", err)
		}

		// The permission bits on the output file are copied from the input file;
		// this preserves the execute bit on executable files.
		mode := srcInfo.Mode().Perm()
		return copyFile(ctx, pos, p.rfs, path, dst, mode, p.dryRun)
	})
}

func copyFile(ctx context.Context, pos *model.ConfigPos, rfs renderFS, src, dst string, mode fs.FileMode, dryRun bool) (outErr error) {
	logger := logging.FromContext(ctx).Named("copyFile")

	readFile, err := rfs.Open(src)
	if err != nil {
		return model.ErrWithPos(pos, "Open(): %w", err) //nolint:wrapcheck
	}
	defer func() { outErr = errors.Join(outErr, readFile.Close()) }()

	if dryRun {
		return nil
	}

	writeFile, err := rfs.OpenFile(dst, os.O_CREATE|os.O_TRUNC|os.O_WRONLY, mode)
	if err != nil {
		return model.ErrWithPos(pos, "OpenFile(): %w", err) //nolint:wrapcheck
	}
	defer func() { outErr = errors.Join(outErr, writeFile.Close()) }()

	if _, err := io.Copy(writeFile, readFile); err != nil {
		return fmt.Errorf("Copy(): %w", err)
	}
	logger.Debugw("copied file", "source", src, "destination", dst)
	return nil
}

// safeRelPath returns an error if the path contains a ".." traversal, and
// converts it to a relative path by removing any leading "/".
func safeRelPath(pos *model.ConfigPos, p string) (string, error) {
	if strings.Contains(p, "..") {
		return "", model.ErrWithPos(pos, `path %q must not contain ".."`, p) //nolint:wrapcheck
	}
	return strings.TrimLeft(p, string(filepath.Separator)), nil
}

// backUp saves the file $srcRoot/$relPath into backupDir.
//
// When we overwrite a file in the destination dir, we back up the old version
// in case the user had uncommitted changes in that file that were unrelated to
// abc.
func backUp(ctx context.Context, rfs renderFS, backupDir, srcRoot, relPath string) error {
	backupFile := filepath.Join(backupDir, relPath)
	parent := filepath.Dir(backupFile)
	if err := os.MkdirAll(parent, ownerRWXPerms); err != nil {
		return fmt.Errorf("os.MkdirAll(%s): %w", parent, err)
	}

	fileToBackup := filepath.Join(srcRoot, relPath)

	if err := copyFile(ctx, nil, rfs, fileToBackup, backupFile, ownerRWPerms, false); err != nil {
		return fmt.Errorf("failed backing up file %q at %q before overwriting: %w",
			fileToBackup, backupFile, err)
	}

	logger := logging.FromContext(ctx)
	logger.Infow("completed backup", "source", fileToBackup, "destination", backupFile)

	return nil
}<|MERGE_RESOLUTION|>--- conflicted
+++ resolved
@@ -37,25 +37,16 @@
 // to be written.
 type walkAndModifyVisitor func([]byte) ([]byte, error)
 
-<<<<<<< HEAD
 // For each given path, recursively traverses the directory or file
-// scratchDir/relPath, calling the given visitor for each file. If the visitor
-// returns modified file contents for a given file, that file will be
-// overwritten with the new contents.
-//
-// A file will only be touched once per call, even if multiple paths include
-// it.
-func walkAndModify(ctx context.Context, rfs renderFS, scratchDir string, relPaths []model.String, v walkAndModifyVisitor) error {
-=======
-// Recursively traverses the directory or file scratchDir/relPath, calling the
-// given visitor for each file. If relPath is a single file, then the visitor
+// scratchDir/relPath, calling the given visitor for each file. If relPath is a single file, then the visitor
 // will be called for just that one file. If relPath is a directory, then the
 // visitor will be called for all files under that directory, recursively.
+// A file will only be visited once per call, even if multiple paths include
+// it.
 //
 // If the visitor returns modified file contents for a given file, that file
 // will be overwritten with the new contents.
-func walkAndModify(ctx context.Context, pos *model.ConfigPos, rfs renderFS, scratchDir, relPath string, v walkAndModifyVisitor) error {
->>>>>>> e0c79ec4
+func walkAndModify(ctx context.Context, rfs renderFS, scratchDir string, relPaths []model.String, v walkAndModifyVisitor) error {
 	logger := logging.FromContext(ctx).Named("walkAndModify")
 	seen := map[string]struct{}{}
 
