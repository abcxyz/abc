// Copyright 2024 The Authors (see AUTHORS file)
//
// Licensed under the Apache License, Version 2.0 (the "License");
// you may not use this file except in compliance with the License.
// You may obtain a copy of the License at
//
//      http://www.apache.org/licenses/LICENSE-2.0
//
// Unless required by applicable law or agreed to in writing, software
// distributed under the License is distributed on an "AS IS" BASIS,
// WITHOUT WARRANTIES OR CONDITIONS OF ANY KIND, either express or implied.
// See the License for the specific language governing permissions and
// limitations under the License.

// Package testutil contains util functions to facilitate tests.
package testutil

import (
	"encoding/hex"
	"errors"
	"fmt"
	"io/fs"
	"maps"
	"os"
	"path/filepath"
	"strings"
	"testing"
)

// A minimal but actually valid .git directory that allows running real git
// commands. This was created by doing:
//   - git init myrepo && cd myrepo
//   - git commit --allow-empty -m 'Initial commit'
//   - dump the contents of .git, ignoring all files other than those
//     below, because they're not strictly necessary.
var (
	minimalGitRepoFiles = map[string]string{
		".git/refs/heads/main": "5597fc600ead69ad92c81a22b58c9e551cd86b9a",
		".git/objects/4b/825dc642cb6eb9a060e54bf8d69288fbee4904": string(mustHexDecode("0178292b4d4a305500600a00022c0001")),
		".git/objects/55/97fc600ead69ad92c81a22b58c9e551cd86b9a": string(mustHexDecode("78019d914d739b3010867bd6afd03d9354603e67d24cc0c802078bd8981873032104359806833ffaeb6bec53333df59dd1eceaddd9d5332bd6364dd54355d7bff51de750c90c59cd99a6c82cd37866a648435c55b2c2c83553368c22e35c319102d2a12fdb0e3ae991c3153ff2ba86cfdd2dbe8ab615357f626df302251dc9aaa99b86021f918110b8bad7077bfe1fade2973854023e8eb231f1280c4317861ea1d63a5ae19b0f6024512f42b56b8d5a5e0f1163b64e3674c764dc33b92c179534a43145ccf1247a2b977fdf318018fbce7c88f1bea352a11dd06c57bba22c4a69714a97796bbbbf4fca776d9b4ec874b3db063f07c50fd1d4cf2717711e3ccce28e27db1ac06563485e22375d1318ec3370d969c4a1fb341ee1eeb2f7b4ddaea3f36264218bd1fcc20be017627cc316a1f941cefa8cc9c99a56d3f9e72e0e8a120b7d535fb2617e5e09e437b3556e3d5cf038550038b536d2c12dfc217a1f2ece2c1fde6c8d90d275ec846312906515549363f7a0f6d60f705f36a6cebf560dbc7dd557690def7f0afe007d0bb2a9")),
		".git/HEAD": "ref: refs/heads/main",
	}
	// This is the SHA of the only commit in the repo above.
	MinimalGitHeadSHA      = "5597fc600ead69ad92c81a22b58c9e551cd86b9a"
	MinimalGitHeadShortSHA = MinimalGitHeadSHA[:7]
)

type ModeAndContents struct {
	Mode     os.FileMode
	Contents string
}

// WriteAll wraps writeAll and sets file permissions to 0600.
func WriteAll(tb testing.TB, root string, files map[string]string) {
	tb.Helper()

	withMode := map[string]ModeAndContents{}
	for name, contents := range files {
		withMode[name] = ModeAndContents{
			Mode:     0o600,
			Contents: contents,
		}
	}
	WriteAllMode(tb, root, withMode)
}

// WriteAllMode saves the given file contents with the given permissions.
func WriteAllMode(tb testing.TB, root string, files map[string]ModeAndContents) {
	tb.Helper()

	for path, mc := range files {
		fullPath := filepath.Join(root, path)
		dir := filepath.Dir(fullPath)
		if err := os.MkdirAll(dir, 0o700); err != nil {
			tb.Fatalf("MkdirAll(%q): %v", dir, err)
		}
		if err := os.WriteFile(fullPath, []byte(mc.Contents), mc.Mode); err != nil {
			tb.Fatalf("WriteFile(%q): %v", fullPath, err)
		}
		// The user's may have prevented the file from being created with the
		// desired permissions. Use chmod to really set the desired permissions.
		if err := os.Chmod(fullPath, mc.Mode); err != nil {
			tb.Fatalf("Chmod(): %v", err)
		}
	}
}

// LoadDirMode reads all the files recursively under "dir", returning their contents as a
// map[filename]->contents. Returns nil if dir doesn't exist. Keys use slash separators, not
// native.
func LoadDirMode(tb testing.TB, dir string, opts ...LoadDirOpt) map[string]ModeAndContents {
	tb.Helper()

	opt := combineLoadDirOpts(opts...)

	if _, err := os.Stat(dir); err != nil {
		if errors.Is(err, fs.ErrNotExist) || errors.Is(err, fs.ErrInvalid) {
			return nil
		}
		tb.Fatal(err)
	}
	out := map[string]ModeAndContents{}
	err := filepath.WalkDir(dir, func(path string, d fs.DirEntry, err error) error {
		if err != nil {
			return err
		}
		relPath, err := filepath.Rel(dir, path)
		if err != nil {
			tb.Fatal(err)
		}
<<<<<<< HEAD
		skip := skippable(tb, relPath, opt.skipGlobs)
=======
		if skippable(tb, relPath, opt.skipGlobs) {
			if d.IsDir() {
				return fs.SkipDir // skips traversing all children of this dir
			}
			return nil
		}
>>>>>>> ffcdc585
		if d.IsDir() {
			if skip {
				return fs.SkipDir
			}
			return nil
		}
		if skip {
			return nil
		}
		contents, err := os.ReadFile(path)
		if err != nil {
			return fmt.Errorf("ReadFile(): %w", err)
		}
		rel, err := filepath.Rel(dir, path)
		if err != nil {
			return fmt.Errorf("Rel(): %w", err)
		}
		fi, err := d.Info()
		if err != nil {
			tb.Fatal(err)
		}
		out[rel] = ModeAndContents{
			Mode:     fi.Mode(),
			Contents: string(contents),
		}
		return nil
	})
	if err != nil {
		tb.Fatalf("WalkDir(): %v", err)
	}
	return out
}

func skippable(tb testing.TB, relPath string, globs []string) bool {
	tb.Helper()

	for _, glob := range globs {
		ok, err := filepath.Match(glob, relPath)
		if err != nil {
			tb.Fatalf("invalid glob: %s", glob)
		}
		if ok {
			return true
		}
	}
	return false
}

// LoadDir reads all the files recursively under "dir", returning their contents as a
// map[filename]->contents but without file mode. Returns nil if dir doesn't
// exist. Keys use slash separators, not native.
func LoadDir(tb testing.TB, dir string, opts ...LoadDirOpt) map[string]string {
	tb.Helper()

	withMode := LoadDirMode(tb, dir, opts...)
	if withMode == nil {
		return nil
	}
	out := map[string]string{}
	for name, mc := range withMode {
		out[name] = mc.Contents
	}
	return out
}

// LoadDirOpt is a "functional option" for the LoadDir* functions.
type LoadDirOpt struct {
	skipGlobs []string
}

func combineLoadDirOpts(opts ...LoadDirOpt) LoadDirOpt {
	var out LoadDirOpt
	for _, opt := range opts {
		out.skipGlobs = append(out.skipGlobs, opt.skipGlobs...)
	}
	return out
}

// SkipGlob is a LoadDirOpt that skips all directory entries matching the given
// glob (and their children, in the case of directories).
func SkipGlob(glob string) LoadDirOpt {
	return LoadDirOpt{
		skipGlobs: []string{glob},
	}
}

// WithGitRepoAt adds "files" to the given map containing a minimal git repo.
// The prefix will be added to the beginning of each filename (e.g. "subdir/").
// Returns the input map for ease of call chaining.
//
// Any keys in the input map will not be overwritten. This allows tests to
// override certain files, say, .git/refs/main.
//
// This is intended to be used with maps that will eventually be passed to
// WriteAllDefaultMode().
func WithGitRepoAt(prefix string, m map[string]string) map[string]string {
	if prefix != "" && !strings.HasSuffix(prefix, "/") {
		prefix = prefix + "/"
	}
	out := maps.Clone(m) // to be safe, don't mutate the input map.
	if out == nil {
		out = make(map[string]string, len(minimalGitRepoFiles))
	}
	for k, v := range minimalGitRepoFiles {
		newKey := prefix + k
		if _, ok := out[newKey]; ok {
			continue // don't overwrite existing entries
		}
		out[newKey] = v
	}
	return out
}

func mustHexDecode(s string) []byte {
	out, err := hex.DecodeString(s)
	if err != nil {
		panic(err)
	}
	return out
}

func TestMustGlob(tb testing.TB, glob string) (string, bool) {
	tb.Helper()

	matches, err := filepath.Glob(glob)
	if err != nil {
		tb.Fatalf("couldn't find template directory: %v", err)
	}
	switch len(matches) {
	case 0:
		return "", false
	case 1:
		return matches[0], true
	}
	tb.Fatalf("got %d matches for glob %q, wanted 1: %s", len(matches), glob, matches)
	panic("unreachable") // silence compiler warning for "missing return"
}<|MERGE_RESOLUTION|>--- conflicted
+++ resolved
@@ -108,23 +108,13 @@
 		if err != nil {
 			tb.Fatal(err)
 		}
-<<<<<<< HEAD
-		skip := skippable(tb, relPath, opt.skipGlobs)
-=======
 		if skippable(tb, relPath, opt.skipGlobs) {
 			if d.IsDir() {
 				return fs.SkipDir // skips traversing all children of this dir
 			}
 			return nil
 		}
->>>>>>> ffcdc585
 		if d.IsDir() {
-			if skip {
-				return fs.SkipDir
-			}
-			return nil
-		}
-		if skip {
 			return nil
 		}
 		contents, err := os.ReadFile(path)
