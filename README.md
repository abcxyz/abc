# abc

**abc is not an official Google product.**

## Introduction

abc is a command line interface (CLI) to speed up the process of creating new
applications. It achieves this by using a templating system that will allow
users to interactively fork existing templates, while providing neccessary
context, instructions, or requested inputs.

Using this tool will reduce the cognitive load required to set up GitHub actions
properly, or follow development best practices, and avoid copy/pasting from
various sources to start a new project.

This doc contains a [User Guide](#user-guide) and a
[Template Developer Guide](#template-developer-guide).

## Command line usage

### For `abc templates render`

Usage: `abc templates render [flags] <template_location>`

Example:
`abc templates render --prompt github.com/abcxyz/gcp-org-terraform-template@latest`

The `<template_location>` parameter is one of these two things:

- A remote git repository. The subdirectory is optional, defaulting to the root
  of the repo. This directory must contain a `spec.yaml`. The version suffix
  must be either `@latest` or a semantic version with a leading 'v' like
  `@v1.2.3`. Examples:

  - `github.com/abcxyz/gcp-org-terraform-template@latest` (no subdirectory)
  - `github.com/abcxyz/abc/t/rest_server@latest` (with subdirectory)
  - `github.com/abcxyz/abc/t/rest_server@v0.2.1` (uses semver instead of
    "latest")

- A local directory as an absolute or relative path. This directory must contain
  a `spec.yaml`. Examples:
  - `/my/template/dir`
  - `my/template/dir`
  - `./my/template/dir` (equivalent to previous)

#### Flags

- `--debug-scratch-contents`: for template authors, not regular users. This will
  print the filename of every file in the scratch directory after executing each
  step of the spec.yaml. Useful for debugging errors like
  `path "src/app.js" doesn't exist in the scratch directory, did you forget to "include" it first?"`
  You'll want to set the environment variable `ABC_LOG_LEVEL=debug` when you use
  this.
- `--dest <output_dir>`: the directory on the local filesystem to write output
  to. Defaults to the current directory. If it doesn't exist, it will be
  created.
- `--input=key=val`: provide an input parameter to the template. `key` must be
  one of the inputs declared by the template in its `spec.yaml`. May be repeated
  to provide multiple inputs, like
  `--input=name=alice --input=email=alice@example.com`.
<<<<<<< HEAD
- `--input-file=file`: provide a YAML file with input(s) to the template. The
  file must contain a YAML object whose keys and values are strings. If a key
  exists in the file but is also provided as an `--input`, the `--input` value
  takes precedence.

  This flag may be repeated, like
  `--input-file=some-inputs.yaml --input-file=more-inputs.yaml`. When there are
  multiple input files, they must not have any overlapping keys.

=======
- `--input-file=file`: provide a yaml file with input(s) to the template. Each
  `key` must have a string `val` (i.e. no nesting and no arrays). If `key`
  exists in the file but is also provided as an input parameter, the input value
  takes precedence.
>>>>>>> 800fbd4e
- `--log-level`: one of `debug|info|warning|error`. How verbose to log.
- `--force-overwrite`: normally, the template rendering operation will abort if
  the template would output a file at a location that already exists on the
  filesystem. This flag allows it to continue.
- `--keep-temp-dirs`: there are two temp directories created during template
  rendering. Normally, they are removed at the end of the template rendering
  operation, but this flag causes them to be kept. Inspecting the temp
  directories can be helpful in debugging problems with `spec.yaml` or with the
  `abc` command itself. The two temp directories are the "template directory",
  into which the template is downloaded, and the "scratch directory", where
  files are staged during transformations before being written to the output
  directory. Use environment variable `ABC_LOG_LEVEL=debug` to see the locations
  of the directories.
- `--prompt`: the user will be prompted for inputs that are needed by the
  template but are not supplied by `--inputs` or `--input-file`.
- `--skip-input-validation`: don't run any of the validation rules for template
  inputs. This could be useful if a template has overly strict validation logic
  and you know for sure that the value you want to use is OK.

#### Logging

Use the environment variables `ABC_LOG_MODE` and `ABC_LOG_LEVEL` to configure
logging.

The valid values for `ABC_LOG_MODE` are:

- `text`: (the default) non-JSON logs, best for human readability in a terminal
- `json`: JSON formatted logs, better for feeding into a program

The valid values for `ABC_LOG_LEVEL` are `debug`, `info`, `notice`, `warning`,
`error`, and `emergency`. The default is `warn`.

## User Guide

Start here if you want want to install ("render") a template using this CLI
tool. "Rendering" a template is when you use the `abc` CLI to download some
template code, do some substitution to replace parts of it with your own values,
and write the result to a local directory.

## Installation

There are two ways to install:

1.  The most official way:

    - Go to https://github.com/abcxyz/abc/releases
    - Pick the most recent release that isn't an `-alpha` or `-rc` or anything,
      just `vX.Y.Z`
    - Download the `.tar.gz` file that matches your OS and CPU:

      - Linux: `linux_amd64`
      - Mac:
        - M1/M2/later: `darwin_arm64`
        - Intel: `darwin_amd64`

      You can use the `curl -sSL` command to download. Please substitute the
      version number you're downloading:

          $ curl -sSL https://github.com/abcxyz/abc/releases/download/v1.2.3/abc_1.2.3_linux_amd64.tar.gz | tar -xzv abc

    - Now you will have an `abc` file that you can run. Perhaps place it in your
      `$PATH`.

2.  Alternatively, if you already have a Go programming environment set up, just
    run `go install github.com/abcxyz/abc/cmd/abc@latest`.

## Rendering a template

The full user journey looks as follows. For this example, suppose you want to
create a "hello world" Go web service.

1. Set up a directory that will receive the rendered template output, and `cd`
   to it.
   - Option A: for local experimentation, you can just write into any directory,
     for example: `mkdir ~/template_experiment && cd ~/template_experiment`
   - Option B: to create a real service that you'll share with others:
     - create a new git repo that will contain your new service
     - clone it onto your machine (`git clone ...`)
     - `cd` into the git directory you just cloned into
     - Create a branch (`git checkout -b template_render`)
   - Option C: if you know what you're doing, you can create a local repo using
     `git init` and worry later about connecting it to an upstream repo.
2. Find the template to install. We assume that you already know the URL of a
   template that you want to install by reading docs or through word-of-mouth.
   There is a best-effort list of known templates in
   [template-index.md](template-index.md). For this example, suppose we're
   installing the "hello jupiter" example from the abc repo.
3. Run the `render` command:

   ```shell
   $ abc templates render \
     github.com/abcxyz/abc/examples/templates/render/hello_jupiter@latest
   ```

   This command will output files in your curent directory that are the result
   of executing the template.

   - (Optional) examine the resulting files and try running the code:

     ```shell
     $ ls
     main.go
     $ go run main.go
     Hello, jupiter!
     ```

4. Git commit, push your branch, create a PR, get it reviewed, and submit it.

   ```shell
   $ git add -A
   $ git commit -am 'Initial output of template rendering'
   $ git push origin template_render:$USER/template_render

   # Assuming you're using GitHub, now go create a PR.
   ```

## Template developer guide

This section explains how you can create a template for others to install (aka
"render").

### Concepts

A template is installed from a location that you provide. These locations may be
either a GitHub repository or a local directory. If you install a template from
GitHub, it will be downloaded into a temp directory by `abc`.

In essence, a template is a directory containing a "spec file", named
`spec.yaml`
([example](https://github.com/abcxyz/abc/blob/main/examples/templates/render/hello_jupiter/spec.yaml)),
and other files such as source code and config files.

### Model of operation

Template rendering has a few phases:

- The template is downloaded and unpacked into a temp directory, called the
  "template directory."
- The spec.yaml file is loaded and parsed as YAML from the template directory
- Another temp directory called the "scratch directory" is created.
- The steps in the spec.yaml file are executed in sequence:
  - `include` actions copy files and directories from the template directory to
    the scratch directory. This is analogous to a Dockerfile COPY command. For
    example:
    ```yaml
    - action: 'include'
      params:
        paths: ['main.go']
    ```
  - The `append`, `string_replace`, `regex_replace`, `regex_name_lookup`, and
    `go_template` actions transform the files that are in the scratch directory
    at the time they're executed.
    - This means that for example a string_replace after an append will affect
      the appended text, but if put before it will not.
- Once all steps are executed, the contents of the scratch directory are copied
  to the `--dest` directory (which default to your current working directory).

Normally, the template and scratch directories are deleted when rendering
completes. For debugging, you can provide the flag `--keep-temp-dirs` to retain
them for inspection.

### The spec file

The spec file, named `spec.yaml` describes the template, including:

- A human-readable description of the template
- The version of the YAML schema that is used by this file; we may add or remove
  fields from spec.yaml
- What inputs are needed from the user (e.g. their GCP service account name or
  the port number to listen on)
- The sequence of steps to be executed by the CLI when rendering the template
  (e.g. "replace every instance of `__replace_me_service_account__` with the
  user-provided input named `service_account`).

Here is an example spec file. It has a single templated file, `main.go`, and
during template rendering all instances of the word `world` are replaced by a
user-provided string. Thus "hello, world" is transformed into "hello, $whatever"
in `main.go`.

```yaml
api_version: 'cli.abcxyz.dev/v1alpha1'
kind: 'Template'

desc:
  'An example template that changes a "hello world" program to a "hello whoever"
  program'
inputs:
  - name: 'whomever'
    desc: 'The name of the person or thing to say hello to'
steps:
  - desc: 'Include some files and directories'
    action: 'include'
    params:
      paths: ['main.go']
  - desc: 'Replace "world" with user-provided input'
    action: 'string_replace'
    params:
      paths: ['main.go']
      replacements:
        - to_replace: 'world'
          with: '{{.whomever}}'
```

#### List of api_versions

The `api_version` field controls the interpretation of the YAML file. Some
features are only available in more recent versions.

The currently valid versions are:

| api_version             | Supported in abc CLI versions | Notes                                           |
| ----------------------- | ----------------------------- | ----------------------------------------------- |
| cli.abcxyz.dev/v1alpha1 | 0.0.0 and up                  | Initial version                                 |
| cli.abcxyz.dev/v1beta1  | 0.2.0 and up                  | Adds support for an `if` predicate on each step |

#### Template inputs

Typically the CLI user will supply certain values as `--input=inputname=value`
which will be used by the spec file (such as `whomever` in the preceding
example). Alternatively, the user can use `--prompt` rather than `--input` to
enter values interactively.

A template may not need any inputs, in which case the `inputs` top-level field
in the spec.yaml can be omitted.

Each input in the `inputs` list has these fields:

- `name`: an identifier for this input that will be used in template expressions
  (like `{{.myinput}}`) and CEL expressions.
- `description`: documentation for the users of your template to help them
  understand what value to enter for this input.
- `default` (optional): the string value that will be used if the user doesn't
  supply this input. If an input doesn't have a default, then a value for that
  input must be given by the CLI user.
- `rules`: a list of validation rule objects. Each rule object has these fields:

  - `rule`: a CEL expression that returns true if the input is valid.

    This CEL expression has access to all each input value as a CEL variable of
    the same name (see examples below). The type in CEL of each input variable
    is always `string`. You can convert a string of digits to a number using
    `int(my_input)` if you need to do numeric comparisons; see the
    "min_size_bytes" example below.

    This CEL expression can call extra CEL functions that we added to address
    common validation needs [link](#using-cel), such as
    `gcp_matches_project_id(string)` and `gcp_matches_service_account(string)`.

  - `message` (optional): a message to show to the CLI user if validation fails.
    The template author can use this to tell the user what input format is
    valid.

The input validation `rules` may be skipped with the `--skip-input-validation`
flag, documented above.

An example input without a default:

```yaml
inputs:
  - name: 'output_filename'
    desc: 'The name of the file to create'
```

An example input _with_ a default:

```yaml
inputs:
  - name: 'output_filename'
    description: 'The name of the file to create'
    default: 'out.txt'
```

An example of parsing an input as an integer:

```yaml
inputs:
  - name: 'disk_size_bytes'
    rules:
      - rule: 'int(disk_size_bytes)' # Will fail if disk_size_bytes (which is a string) can't be parsed as int
        message: 'Must be an integer'
```

An example input with a validation rule:

```yaml
inputs:
  - name: 'project_id_to_use'
    rules:
      - rule: 'gcp_matches_project_id(project_id_to_use)'
        message: 'Must be a GCP project ID'
```

An example of validating multiple inputs together:

```yaml
inputs:
  - name: 'min_size_bytes'
  - name: 'max_size_bytes'
    rules:
      - rule: 'int(min_size_bytes) <= int(max_size_bytes)'
        message: "the max can't be less than the min"
```

#### Templating

Most fields in the spec file can use template expressions that reference the
input values. In the above example, the replacement value of `{{.whomever}}`
means "the user-provided input value named `whomever`." This uses the
[text/template templating language](https://pkg.go.dev/text/template) that is
part of the Go standard library.

### Steps and actions

Each step of the spec file performs a single action. A single step consists of:

- an optional string named `desc`
- a required string named `action`
- (in `api_version` >= v1beta1) an optional string named `if` containing CEL
  predicate (more [below](#using-cel) on CEL).
- a required object named `params` whose fields depend on the `action`

Example:

```yaml
desc: 'An optional human-readable description of what this step is for'
action: 'action-name' # One of 'include', 'print', 'append', 'string_replace', 'regex_replace', `regex_name_lookup`, `go_template`, `for_each`
if: 'bool(my_input) || int(my_other_input) > 42' # Optional CEL expression
params:
  foo: bar # The params differ depending on the action
```

### Action: `include`

Copies files or directories from the template directory to the scratch
directory. It's similar to the `COPY` command in a Dockerfile.

Params:

- `paths`: a list of files and/or directories to copy. These may use template
  expressions (e.g. `{{.my_input}}`). Directories will be crawled recursively
  and every file underneath will be processed. By default, the output location
  of each file is the same as its location in the template directory.
- `as`: as list of output locations relative to the output directory. This can
  be used to make the output location(s) different than the input locations. If
  `as` is present, its length must be equal to the length of `paths`; that is,
  each path must be given an output location.

  These may use template expressions (e.g. `{{.my_input}}`).

- `skip`: omits some files or directories that might be present in the input
  paths. For each path in `paths`, if `$path/$skip` exists, it won't be included
  in the output. This supports use cases like "I want every thing in this
  directory except this specific subdirectory and this specific file."

  It's not an error if the path to skip wasn't found.

  As a special case, the template spec file is automatically skipped and omitted
  from the template output when the template has an `include` for the path `.`.
  We assume that when template authors say "copy everything in the template into
  the output," they mean "everything except the spec file."

  These may use template expressions (e.g. `{{.my_input}}`).

- `from`: rarely used. The only currently valid value is `'destination'`. This
  allows the template to modify a file that is already present on the user's
  filesystem. This copies files into the scratch from the _destination_
  directory instead of the _template_ directory. The `paths` must point to files
  that exist in the destination directory (which defaults to the current working
  directory. See the example below.

Examples:

- A simple include, where each file keeps it location:

  ```yaml
  - action: 'include'
    params:
      paths: ['main.go', '{{.user_requested_config}}/config.txt']
  ```

- Using `as` to relocate files:

  ```yaml
  - action: 'include'
    params:
      paths: ['{{.dbname}}/db.go']
      as: ['db.go']
  ```

- Using `skip` to omit certain sub-paths:

  ```yaml
  - action: 'include'
    params:
      paths: ['configs']
      skip: ['unwanted_subdir', 'unwanted_file.txt']
  ```

- Appending to a file that already exists in the destination directory using
  `from: destination`:

  ```yaml
  - action: 'include'
    params:
      from: 'destination'
      paths: ['existing_file_in_dest_dir.txt']
  - action: 'append'
    params:
      paths: ['existing_file_in_dest_dir.txt']
      with: "I'm a new line at the end of the file"
  ```

### Action: `print`

Prints a message to standard output. This can be used to suggest actions to the
user.

Params:

- `message`: the message to show. May use template expressions (e.g.
  `{{.my_input}}`).

  The print action has special access to extra template variables named
  `_flag_*` containing the values of _some_ of the command line flags. This can
  be useful to print a message like
  `Template rendering is done, now please to go the {{._flag_dest}} directory and run a certain command.`
  The available values are:

  - `{{._flag_dest}}`: the value of the the `--dest` flag, e.g. `.`
  - `{{._flag_source}}`: the template location that's being rendered, e.g.
    `github.com/abcxyz/abc/t/my_template@latest`

Example:

```yaml
- action: 'print'
  params:
    message:
      'Please go to the GCP console for project {{.project_id}} and click the
      thing'
```

### Action: `append`

Appends a string on the end of a given file. File must already exist. If no
newline at end of `with` parameter, one will be added unless
`skip_ensure_newline` is set to `true`.

If you need to remove an existing trailing newline before appending, use
`regex_replace` instead.

Params:

- `paths`: List of files and/or directory trees to append to end of. May use
  template expressions (e.g. `{{.my_input}}`). Directories will be crawled
  recursively and every file underneath will be processed.
- `with`: String to append to the file.
- `skip_ensure_newline`: Bool (default false). When true, a `with` not ending in
  a newline will result in a file with no terminating newline. If `false`, a
  newline will be added automatically if not provided.

Example:

```yaml
- action: 'append'
  params:
    paths: ['foo.html', 'web/']
    with: '</html>\n'
    skip_ensure_newline: false
```

### Action: `string_replace`

Within a given list of files and/or directories, replaces all occurrences of a
given string with a given replacement string.

Params:

- `paths`: a list of files and/or directories in which to do the replacement.
  May use template expressions (e.g. `{{.my_input}}`). Directories will be
  crawled recursively and every file underneath will be processed.
- `replacements`: a list of objects, each having the form:
  - `to_replace`: the string to search for. May use template expressions (e.g.
    `{{.my_input}}`).
  - `with`: the string to replace with. May use template expressions (e.g.
    `{{.my_input}}`).

Example:

```yaml
- action: 'string_replace'
  params:
    paths: ['main.go']
    replacements:
      - to_replace: 'Alice'
        with: '{{.sender_name}}'
      - to_replace: 'Bob'
        with: '{{.receiver_name}}'
```

### Action: `regex_replace`

Within a given list of files and/or directories, replace a regular expression
(or a subgroup thereof) with a given string.

Params:

- `paths`: A list of files and/or directories in which to do the replacement.
  May use template expressions (e.g. `{{.my_input}}`). Directories will be
  crawled recursively and every file underneath will be processed.
- `replacements`: a list of objects, each having the form:

  - `regex`: an
    [RE2 regular expression](https://github.com/google/re2/wiki/Syntax),
    optionally containing named subgroups (like `(?P<mygroupname>[a-z]+)`. May
    use template expressions.

    Non-named subgroups (like `(abc)|(def)`)are not supported, for the sake of
    readability. Use a non-capturing group (like `(?:abc)|(?:abc)`) if you need
    grouping without capturing.

    Note that by default, RE2 doesn't use multiline mode, so ^ and $ will match
    the start and end of the entire file, rather than each line. To enter
    multiline mode you need to set the flag by including this:
    `(?m:YOUR_REGEX_HERE)`. More information available in RE2 docs.

  - `with`: a string to that will replace regex matches (or, if the
    `subgroup_to_replace` field is set, will replace only that subgroup). May
    use template expressions and may use
    [Regexp.Expand() syntax](https://pkg.go.dev/regexp#Regexp.Expand) (e.g.
    `${mysubgroup}`).

    Regex expansion (e.g. `${mygroup}`) happens before _before_ go-template
    expansion (e.g. `{{ .myinput }}`; that means you can use a subgroup to name
    an input variable, like `{{ .${mygroup} }}`. That expression means "the
    replacement value is calculated by taking the text of the regex subgroup
    named `mygroup` and looking up the user-provided input variable having that
    name." This is covered in the examples below.

Examples:

- Find `gcp_project_id=(anything)` and replace `x` with the user-provided input
  named `project_id`:

  ```yaml
  - action: 'regex_replace'
    params:
      paths: ['main.go']
      replacements:
        - regex: 'gcp_project_id=[a-z0-9-]+'
          with: 'gcp_project_id={{.project_id}}'
  ```

- Do the same thing as above, in a different way:

  ```yaml
  - action: 'regex_replace'
    params:
      paths: ['main.go']
      replacements:
        - regex: 'gcp_project_id=(?P<proj_id>[a-z0-9-]+)'
          subgroup_to_replace: 'proj_id'
          with: '{{.project_id}}'
  ```

- Even more fancy: replace all instances of `gcp_$foo=$bar` with
  `gcp_$foo=$user_provided_input_named_foo`:

  ```yaml
  - action: 'regex_replace'
    params:
      paths: ['main.go']
      replacements:
        - regex: 'gcp_(?P<input_name>[a-z_]+)=(?P<value>[a-z0-9-]+)'
          subgroup_to_replace: 'value'
          with: '{{ .${input_name} }}'
  ```

- Replace all instances of `template_me_$foo=$bar` with
  `$foo=$user_provided_input_named_foo`:

  ```yaml
  - action: 'regex_replace'
    params:
      paths: ['main.go']
      replacements:
        - regex: 'template_me_(?P<input_name>[a-z_]+)=(?P<value>[a-z0-9-]+)'
          with: '${input_name}={{ .${input_name} }}'
  ```

### Action: `regex_name_lookup`

`regex_name_lookup` is similar to `regex_replace`, but simpler to use, at the
cost of generality. It matches a regular expression and replaces each named
subgroup with the input variable whose name matches the subgroup name.

Params:

- `paths`: A list of files and/or directories in which to do the replacement.
  May use template expressions (e.g. `{{.my_input}}`). Directories will be
  crawled recursively and every file underneath will be processed.
- `replacements`: a list of objects, each having the form:
  - `regex`: an
    [RE2 regular expression](https://github.com/google/re2/wiki/Syntax)
    containing one or more named subgroups. Each subgroup will be replaced by
    looking up the input variable having the same name as the subgroup.

Example: replace all appearances of `template_me` with the input variable named
`myinput`:

```yaml
- action: 'regex_name_lookup'
  params:
    paths: ['main.go']
    replacements:
      - regex: '(?P<myinput>template_me)'
```

### Action: `go_template`

Executes a file as a Go template, replacing the file with the template output.

Params:

- `paths`: A list of files and/or directories in which to do the replacement.
  May use template expressions (e.g. `{{.my_input}}`). Directories will be
  crawled recursively and every file underneath will be processed. These files
  will be rendered with Go's
  [text/template templating language](https://pkg.go.dev/text/template).

#### Example:

Suppose you have a file named `hello.html` that looks like this, with a
`{{.foo}}` template expression:

```
<html><body>
{{ if .friendly }}
Hello, {{.person_name}}!
{{ else }}
Go jump in a lake, {{.person_name}}.
{{ end }}
</body></html>
```

This action will replace `{{.person_name}}` (and all other template expressions)
with the corresponding inputs:

```yaml
- action: 'go_template'
  params:
    paths: ['hello.html']
```

### Action: `for_each`

The `for_each` action lets you execute a sequence of steps repeatedly for each
element of a list. For example, you might want your template to create several
copies of a given file, one per application environment (e.g. production,
staging).

There are two variants of `for_each`. One variant accepts a hardcoded YAML list
of values to iterate over in the `values` field. The other variant accepts a CEL
expression in the `values_from` field that outputs a list of strings.

Variant 1 example: hardcoded list of YAML values:

```yaml
- desc: 'Iterate over each (hard-coded) environment'
  action: 'for_each'
  params:
    iterator:
      key: 'environment'
      values: ['production', 'dev']
    steps:
      - desc: 'Do some action for each environment'
        action: 'print'
        params:
          message: 'Now processing environment named {{.environment}}'
```

Variant 2 example: a CEL expression that produces the list to iterate over:

```yaml
- desc: 'Iterate over each environment, produced by CEL as a list'
  action: 'for_each'
  params:
    iterator:
      key: 'environment'
      values_from: 'comma_separated_environments.split(",")'
    steps:
      - desc: 'Do some action for each environment'
        action: 'print'
        params:
          message: 'Now processing environment named {{.environment}}'
```

Params:

- `iterator`: an object containing the key `key`, and exactly one of `values` or
  `values_from`.
  - `key`: the name of the index variable that assumes the value of each element
    of the list.
  - `values`: a list of strings to iterate over.
  - `values_from`: a CEL expression that outputs a list of strings.
- `steps`: a list of steps/actions to execute in the scope of the for_each loop.
  It's analogous to the `steps` field at the top level of the spec file.

# Using CEL

We use the CEL language to allow template authors to embed scripts in the spec
file in certain places. The places you can use CEL are:

- the `from_values` field inside `for_each` that produces a list of values to
  iterate over
- the `rule` field inside an `input` that validates the input and returns a
  boolean
- (starting in `api_version` v1beta1) the `if` field inside a
  [step](#steps-and-actions) object

[CEL, the Common Expression Language)](https://github.com/google/cel-spec), is a
non-Turing complete language that's designed to be easily embedded in programs.
"Expression" means "a computation that produces a value", like `1+1` or
`["shark"+"nado", "croco"+"gator"]`.

The CEL expressions you write in your spec file will have access to the template
inputs, as in this example:

For example:

```yaml
- desc: 'Iterate over each environment, produced by CEL as a list'
  action: 'for_each'
  params:
    iterator:
      key: 'env'
      values: 'input.comma_separated_environments.split(",")'
```

The above example also shows the `split` function, which is not part of the core
CEL language. It's a "custom function" that we added to CEL to support a common
need for templates (see [below](#custom-functions-reference)).

## Custom functions reference

These are the functions that we added that are not normally part of CEL.

- `gcp_matches_project_id(string)` returns whether the input matches the format
  of a GCP project ID.

  You might want to use this for a template that creates a project or references
  an existing project.

  Examples:

      gcp_matches_project_id("my-project") == true
      gcp_matches_project_id("example.com:my-project") == true

- `gcp_matches_service_account(string)` returns whether the input matches a full
  GCP service account name. It can be either an API-created service account or a
  platform-created service agent.

  You might want to use this for a template that requires a reference to an
  already-created service account.

  Example:

      gcp_matches_service_account("platform-ops@abcxyz-my-project.iam.gserviceaccount.com") == true
      gcp_matches_service_account("platform-ops") == false

- `gcp_matches_service_account_id(string)` returns whether the input matches the
  part of a GCP service account name before the "@" sign.

  You might want to use this for a template that creates a service account.

  Example:

      gcp_matches_service_account_id("platform-ops") == true
      gcp_matches_service_account_id("platform-ops@abcxyz-my-project.iam.gserviceaccount.com") == false

- `matches_capitalized_bool(string)`: returns whether the input is a stringified
  boolean starting with a capitalized letter, as used in Python.

  This function doesn't accept boolean inputs because the whole point is that
  we're checking the string form of a boolean for its capiltalization.

  Examples:

      matches_capitalized_bool("True") == true
      matches_capitalized_bool("False") == true
      matches_capitalized_bool("true") == false
      matches_capitalized_bool("false") == false
      matches_uncapitalized_bool("something_else") == false

- `matches_uncapitalized_bool(string)`: returns whether the input is a
  stringified boolean starting with a capitalized letter, as used in Go,
  Terraform, and others.

  This function doesn't accept boolean inputs because the whole point is that
  we're checking the string form of a boolean for its capiltalization.

  Example expressions:

      matches_uncapitalized_bool("true") == true
      matches_uncapitalized_bool("false") == true
      matches_uncapitalized_bool("True") == false
      matches_uncapitalized_bool("False") == false
      matches_uncapitalized_bool("something_else") == false

- `string.split(split_char)`: we added a "split" method on strings. This has the
  same semantics as Go's
  [strings.Split function](https://pkg.go.dev/strings#Split).

  Example:

      "abc,def".split(",") == ["abc", "def"]<|MERGE_RESOLUTION|>--- conflicted
+++ resolved
@@ -58,7 +58,6 @@
   one of the inputs declared by the template in its `spec.yaml`. May be repeated
   to provide multiple inputs, like
   `--input=name=alice --input=email=alice@example.com`.
-<<<<<<< HEAD
 - `--input-file=file`: provide a YAML file with input(s) to the template. The
   file must contain a YAML object whose keys and values are strings. If a key
   exists in the file but is also provided as an `--input`, the `--input` value
@@ -68,12 +67,6 @@
   `--input-file=some-inputs.yaml --input-file=more-inputs.yaml`. When there are
   multiple input files, they must not have any overlapping keys.
 
-=======
-- `--input-file=file`: provide a yaml file with input(s) to the template. Each
-  `key` must have a string `val` (i.e. no nesting and no arrays). If `key`
-  exists in the file but is also provided as an input parameter, the input value
-  takes precedence.
->>>>>>> 800fbd4e
 - `--log-level`: one of `debug|info|warning|error`. How verbose to log.
 - `--force-overwrite`: normally, the template rendering operation will abort if
   the template would output a file at a location that already exists on the
